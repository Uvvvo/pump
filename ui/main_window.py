"""
Main window for iPump application
"""

from PyQt6.QtWidgets import (QMainWindow, QWidget, QVBoxLayout, QHBoxLayout,
                             QTabWidget, QStatusBar, QMessageBox, QToolBar,
                             QPushButton, QLabel, QSplitter, QFrame, QMenu,
                             QDialog, QDialogButtonBox, QFormLayout, QLineEdit, QGridLayout,
                             QComboBox, QDateEdit, QTextEdit, QListWidget, QListWidgetItem, QGroupBox,
<<<<<<< HEAD
                             QSpinBox, QScrollArea, QSizePolicy)
=======
                             QSpinBox)
>>>>>>> 3e863260
from PyQt6.QtGui import QAction, QIcon, QFont, QPalette, QColor
from PyQt6.QtCore import Qt, QTimer, pyqtSignal, QDate, QThread, QSize
import matplotlib.pyplot as plt
from matplotlib.backends.backend_qt5agg import FigureCanvasQTAgg as FigureCanvas
from matplotlib.figure import Figure
import numpy as np
from datetime import datetime, timedelta
import pandas as pd

from ui.dashboard import DashboardTab
from ui.analytics import AnalyticsTab
from ui.maintenance import MaintenanceTab
from ui.reporting import ReportingTab
from ui.settings import SettingsTab

from config import APP_CONFIG, UI_CONFIG
from database import db_manager
from ai_models import failure_predictor
from utils.logger import get_logger

from ui.workers import BackgroundWorker

class MainWindow(QMainWindow):
    update_signal = pyqtSignal()
    
    def __init__(self):
        super().__init__()
        self.logger = get_logger()
        self.current_pump_id = 1
        self.cache = {}  # Add caching system
        self.cache_timeout = 30000  # 30 seconds
        self.last_update_time = {}
        self._bg_thread = None
        self._bg_worker = None
        self.setup_ui()
        self.setup_timer()
        self.load_initial_data()

    def setup_ui(self):
        """Initialize user interface"""
        self.setWindowTitle(APP_CONFIG['name'])
        self.setGeometry(100, 100, 1400, 900)
        
        # Create main toolbar
        self.create_toolbar()
        
        # Create main menu
        self.create_menubar()
        
        # Create central widget
        central_widget = QWidget()
        self.setCentralWidget(central_widget)
        
        # Main layout
        main_layout = QVBoxLayout(central_widget)
        main_layout.setContentsMargins(5, 5, 5, 5)
        main_layout.setSpacing(5)
        
        # Top status bar
        self.create_status_bar()
        main_layout.addWidget(self.top_status_bar)
        
        # Main content area
        content_splitter = QSplitter(Qt.Orientation.Horizontal)
        
        # Side panel
        self.side_panel = self.create_side_panel()
        content_splitter.addWidget(self.side_panel)
        
        # Main tabs area
        self.tab_widget = QTabWidget()
        self.setup_tabs()
        content_splitter.addWidget(self.tab_widget)
        
        # Set split ratios
        content_splitter.setSizes([300, 1100])
        main_layout.addWidget(content_splitter)
        
        # Bottom status bar
        self.create_bottom_status_bar()
        main_layout.addWidget(self.bottom_status_bar)

    @staticmethod
    def configure_push_button(button: QPushButton, *, accent: bool = False) -> None:
        """Apply a consistent style to QPushButton instances."""
        button.setMinimumHeight(44)
        button.setCursor(Qt.CursorShape.PointingHandCursor)
        button.setStyleSheet(
            """
            QPushButton {
                background-color: %s;
                border: 1px solid #1e293b;
                border-radius: 6px;
                color: #e2e8f0;
                font-size: 13px;
                font-weight: 500;
                padding: 8px 16px;
                text-align: center;
            }
            QPushButton:hover {
                background-color: %s;
            }
            QPushButton:pressed {
                background-color: %s;
            }
            """
            % (
                "#2563eb" if accent else "#1e293b",
                "#1d4ed8" if accent else "#243447",
                "#1e40af" if accent else "#1b2533",
            )
        )
        
    def create_menubar(self):
        """Create menu bar"""
        menubar = self.menuBar()
        
        # File menu
        file_menu = menubar.addMenu("File")
        
        new_pump_action = QAction("Add New Pump", self)
        new_pump_action.setShortcut("Ctrl+P")
        new_pump_action.triggered.connect(self.add_new_pump)
        file_menu.addAction(new_pump_action)
        
        link_sensors_action = QAction("Link Sensors", self)
        link_sensors_action.setShortcut("Ctrl+S")
        link_sensors_action.triggered.connect(self.link_sensors)
        file_menu.addAction(link_sensors_action)
        
        file_menu.addSeparator()
        
        import_action = QAction("Import Data", self)
        import_action.setShortcut("Ctrl+I")
        import_action.triggered.connect(self.import_data)
        file_menu.addAction(import_action)
        
        export_action = QAction("Export Data", self)
        export_action.setShortcut("Ctrl+E")
        export_action.triggered.connect(self.export_data)
        file_menu.addAction(export_action)
        
        file_menu.addSeparator()
        
        exit_action = QAction("Exit", self)
        exit_action.setShortcut("Ctrl+Q")
        exit_action.triggered.connect(self.close)
        file_menu.addAction(exit_action)
        
        # View menu
        view_menu = menubar.addMenu("View")
        
        refresh_action = QAction("Refresh", self)
        refresh_action.setShortcut("F5")
        refresh_action.triggered.connect(self.refresh_data)
        view_menu.addAction(refresh_action)
        
        # Window size submenu
        window_menu = view_menu.addMenu("Window Size")
        
        small_action = QAction("Small (800x600)", self)
        small_action.triggered.connect(lambda: self.set_window_size_preset('small'))
        window_menu.addAction(small_action)
        
        medium_action = QAction("Medium (1024x768)", self)
        medium_action.triggered.connect(lambda: self.set_window_size_preset('medium'))
        window_menu.addAction(medium_action)
        
        large_action = QAction("Large (1366x900)", self)
        large_action.triggered.connect(lambda: self.set_window_size_preset('large'))
        window_menu.addAction(large_action)
        
        window_menu.addSeparator()
        
        custom_action = QAction("Custom...", self)
        custom_action.triggered.connect(self.show_custom_size_dialog)
        window_menu.addAction(custom_action)
        
        default_action = QAction("Default", self)
        default_action.triggered.connect(lambda: self.set_window_size_preset('default'))
        window_menu.addAction(default_action)
        
        fullscreen_action = QAction("Fullscreen", self)
        fullscreen_action.setShortcut("F11")
        fullscreen_action.triggered.connect(self.toggle_fullscreen)
        view_menu.addAction(fullscreen_action)
        
        # Tools menu
        tools_menu = menubar.addMenu("Tools")
        
        pump_manager_action = QAction("Pump Manager", self)
        pump_manager_action.setShortcut("Ctrl+M")
        pump_manager_action.triggered.connect(self.open_pump_manager)
        tools_menu.addAction(pump_manager_action)
        
        sensor_manager_action = QAction("Sensor Manager", self)
        sensor_manager_action.setShortcut("Ctrl+L")
        sensor_manager_action.triggered.connect(self.open_sensor_manager)
        tools_menu.addAction(sensor_manager_action)
        
        # Help menu
        help_menu = menubar.addMenu("Help")
        
        about_action = QAction("About", self)
        about_action.triggered.connect(self.show_about)
        help_menu.addAction(about_action)
        
        docs_action = QAction("Documentation", self)
        docs_action.triggered.connect(self.show_documentation)
        help_menu.addAction(docs_action)
        
    def create_toolbar(self):
        """Create toolbar with pump management buttons"""
        toolbar = QToolBar("Main Toolbar")
        toolbar.setMovable(False)
        toolbar.setIconSize(QSize(32, 32))
        toolbar.setStyleSheet(
            """
            QToolBar {
                padding: 4px 10px;
                spacing: 10px;
            }
            QToolButton {
                padding: 6px 14px;
                margin: 0 4px;
                font-size: 13px;
                font-weight: 500;
                color: #e2e8f0;
            }
            QToolButton:hover {
                background-color: #1e293b;
                border-radius: 4px;
            }
            """
        )
        self.addToolBar(toolbar)

        # File actions
        new_action = QAction("New Project", self)
        new_action.setShortcut("Ctrl+N")
        new_action.triggered.connect(self.new_project)
        toolbar.addAction(new_action)
        
        save_action = QAction("Save", self)
        save_action.setShortcut("Ctrl+S")
        save_action.triggered.connect(self.save_data)
        toolbar.addAction(save_action)
        
        toolbar.addSeparator()
        
        # Pump management buttons
        add_pump_action = QAction("Add Pump", self)
        add_pump_action.triggered.connect(self.add_new_pump)
        toolbar.addAction(add_pump_action)
        
        link_sensors_action = QAction("Link Sensors", self)
        link_sensors_action.triggered.connect(self.link_sensors)
        toolbar.addAction(link_sensors_action)
        
        toolbar.addSeparator()
        
        # View actions
        refresh_action = QAction("Refresh", self)
        refresh_action.setShortcut("F5")
        refresh_action.triggered.connect(self.refresh_data)
        toolbar.addAction(refresh_action)
        
        # Settings button
        settings_action = QAction("Settings", self)
        settings_action.triggered.connect(self.open_settings)
        toolbar.addAction(settings_action)
        
    def create_status_bar(self):
        """Create top status bar"""
        self.top_status_bar = QFrame()
        self.top_status_bar.setMaximumHeight(60)
        self.top_status_bar.setStyleSheet("""
            QFrame {
                background: qlineargradient(x1: 0, y1: 0, x2: 0, y2: 1,
                    stop: 0 #1e3a5f, stop: 1 #0d1b2a);
                border-bottom: 2px solid #1e88e5;
            }
        """)
        
        top_layout = QHBoxLayout(self.top_status_bar)
        top_layout.setContentsMargins(15, 5, 15, 5)
        
        # Application title
        title_label = QLabel(APP_CONFIG['name'])
        title_font = QFont()
        title_font.setPointSize(16)
        title_font.setBold(True)
        title_label.setFont(title_font)
        title_label.setStyleSheet("color: #1e88e5;")
        
        # System info
        system_info = QLabel(
            f"Version: {APP_CONFIG['version']} | {APP_CONFIG['developer']}"
        )
        system_info.setStyleSheet("color: #90a4ae;")

        # Connection status
        self.connection_status = QLabel("Connected")
        self.connection_status.setStyleSheet("color: #51cf66; font-weight: bold;")
        
        top_layout.addWidget(title_label)
        top_layout.addStretch()
        top_layout.addWidget(system_info)
        top_layout.addSpacing(20)
        top_layout.addWidget(self.connection_status)
        
    def create_side_panel(self):
        """Create side panel with quick buttons"""
        side_panel = QFrame()
        side_panel.setFrameShape(QFrame.Shape.StyledPanel)
        side_panel.setFixedWidth(320)
        side_panel.setStyleSheet("""
            QFrame {
                background-color: #0f172a;
                border-right: 1px solid #1e293b;
            }
        """)

        outer_layout = QVBoxLayout(side_panel)
        outer_layout.setContentsMargins(0, 0, 0, 0)

        scroll_area = QScrollArea()
        scroll_area.setWidgetResizable(True)
        scroll_area.setHorizontalScrollBarPolicy(Qt.ScrollBarPolicy.ScrollBarAlwaysOff)
        scroll_area.setFrameShape(QFrame.Shape.NoFrame)

        content_widget = QWidget()
        layout = QVBoxLayout(content_widget)
        layout.setContentsMargins(12, 12, 12, 12)
        layout.setSpacing(15)
        layout.setAlignment(Qt.AlignmentFlag.AlignTop)
        
        # Side panel title
        side_title = QLabel("System Overview")
        side_title.setStyleSheet("""
            QLabel {
                font-size: 16px;
                font-weight: bold;
                color: #1e88e5;
                padding: 10px;
                border-bottom: 2px solid #1e88e5;
                background-color: #1e293b;
                border-radius: 5px;
            }
        """)
        side_title.setAlignment(Qt.AlignmentFlag.AlignCenter)
        layout.addWidget(side_title)
        
        # Quick actions
        quick_actions_group = QGroupBox("Quick Actions")
        quick_actions_group.setSizePolicy(QSizePolicy.Policy.Expanding, QSizePolicy.Policy.Maximum)
        quick_actions_group.setStyleSheet("""
            QGroupBox {
                font-weight: bold;
                color: #e2e8f0;
                border: 2px solid #334155;
                border-radius: 8px;
                margin-top: 10px;
                padding-top: 10px;
            }
            QGroupBox::title {
                subcontrol-origin: margin;
                left: 10px;
                padding: 0 5px 0 5px;
                color: #94a3b8;
            }
        """)
        quick_actions_layout = QVBoxLayout(quick_actions_group)
        
        # Add new pump button
        self.quick_add_pump_btn = QPushButton("Add New Pump")
        self.configure_push_button(self.quick_add_pump_btn, accent=True)
        self.quick_add_pump_btn.clicked.connect(self.add_new_pump)
        quick_actions_layout.addWidget(self.quick_add_pump_btn)

        # Link sensors button
        self.quick_link_sensors_btn = QPushButton("Link Sensors to Pumps")
        self.configure_push_button(self.quick_link_sensors_btn)
        self.quick_link_sensors_btn.clicked.connect(self.link_sensors)
        quick_actions_layout.addWidget(self.quick_link_sensors_btn)

        # Pump manager button
        self.quick_manage_pumps_btn = QPushButton("Manage Pumps")
        self.configure_push_button(self.quick_manage_pumps_btn)
        self.quick_manage_pumps_btn.clicked.connect(self.open_pump_manager)
        quick_actions_layout.addWidget(self.quick_manage_pumps_btn)
        
<<<<<<< HEAD
        layout.addWidget(quick_actions_group)
=======
        layout.addWidget(quick_actions_group)
>>>>>>> 3e863260
        
        # Quick stats
        self.setup_quick_stats(layout)
        
        # Active pumps
        self.setup_active_pumps(layout)
        
        # Active alerts
        self.setup_active_alerts(layout)
        
        layout.addStretch()

        scroll_area.setWidget(content_widget)
        outer_layout.addWidget(scroll_area)

        return side_panel
    
    def setup_quick_stats(self, layout):
        """Setup quick statistics"""
        stats_frame = QFrame()
        stats_frame.setSizePolicy(QSizePolicy.Policy.Expanding, QSizePolicy.Policy.Maximum)
        stats_frame.setStyleSheet("""
            QFrame {
                background-color: #1e293b;
                border-radius: 8px;
                padding: 15px;
                border: 1px solid #334155;
            }
        """)
        stats_layout = QVBoxLayout(stats_frame)
        
        stats_title = QLabel("Quick Statistics")
        stats_title.setStyleSheet("font-weight: bold; color: #e3f2fd; font-size: 14px;")
        stats_layout.addWidget(stats_title)
        
        # Live statistics
        stats_grid = QGridLayout()
        stats_grid.setVerticalSpacing(8)
        stats_grid.setHorizontalSpacing(12)
        stats_grid.setColumnStretch(0, 1)
        stats_grid.setColumnStretch(1, 0)
        
        total_pumps_label = QLabel("Total Pumps:")
        total_pumps_label.setStyleSheet("color: #cbd5f5;")
        stats_grid.addWidget(total_pumps_label, 0, 0)

        self.total_pumps_label = QLabel("0")
        self.total_pumps_label.setAlignment(Qt.AlignmentFlag.AlignRight | Qt.AlignmentFlag.AlignVCenter)
        self.total_pumps_label.setStyleSheet("font-size: 20px; font-weight: bold; color: #1e88e5;")
        stats_grid.addWidget(self.total_pumps_label, 0, 1)

        operational_label = QLabel("Operational Pumps:")
        operational_label.setStyleSheet("color: #cbd5f5;")
        stats_grid.addWidget(operational_label, 1, 0)

        self.operational_label = QLabel("0")
        self.operational_label.setAlignment(Qt.AlignmentFlag.AlignRight | Qt.AlignmentFlag.AlignVCenter)
        self.operational_label.setStyleSheet("font-size: 20px; font-weight: bold; color: #51cf66;")
        stats_grid.addWidget(self.operational_label, 1, 1)

        sensors_label = QLabel("Active Sensors:")
        sensors_label.setStyleSheet("color: #cbd5f5;")
        stats_grid.addWidget(sensors_label, 2, 0)

        self.sensors_label = QLabel("0")
        self.sensors_label.setAlignment(Qt.AlignmentFlag.AlignRight | Qt.AlignmentFlag.AlignVCenter)
        self.sensors_label.setStyleSheet("font-size: 20px; font-weight: bold; color: #f59f00;")
        stats_grid.addWidget(self.sensors_label, 2, 1)

        alerts_label = QLabel("Active Alerts:")
        alerts_label.setStyleSheet("color: #cbd5f5;")
        stats_grid.addWidget(alerts_label, 3, 0)

        self.alerts_label = QLabel("0")
        self.alerts_label.setAlignment(Qt.AlignmentFlag.AlignRight | Qt.AlignmentFlag.AlignVCenter)
        self.alerts_label.setStyleSheet("font-size: 20px; font-weight: bold; color: #ff6b6b;")
        stats_grid.addWidget(self.alerts_label, 3, 1)
        
        stats_layout.addLayout(stats_grid)
        layout.addWidget(stats_frame)
    
    def setup_active_pumps(self, layout):
        """Setup active pumps list"""
        pumps_frame = QFrame()
        pumps_frame.setSizePolicy(QSizePolicy.Policy.Expanding, QSizePolicy.Policy.Expanding)
        pumps_frame.setStyleSheet("""
            QFrame {
                background-color: #1e293b;
                border-radius: 8px;
                padding: 15px;
                border: 1px solid #334155;
            }
        """)
        pumps_layout = QVBoxLayout(pumps_frame)
        
        pumps_title = QLabel("Active Pumps")
        pumps_title.setStyleSheet("font-weight: bold; color: #e3f2fd; font-size: 14px;")
        pumps_layout.addWidget(pumps_title)
        
        self.pumps_list = QListWidget()
        self.pumps_list.setStyleSheet("""
            QListWidget {
                background-color: #0f172a;
                border: 1px solid #334155;
                border-radius: 5px;
                color: #e2e8f0;
            }
            QListWidget::item {
                padding: 8px;
                border-bottom: 1px solid #334155;
            }
            QListWidget::item:selected {
                background-color: #1e88e5;
            }
        """)
        self.pumps_list.itemClicked.connect(self.on_pump_selected)
        pumps_layout.addWidget(self.pumps_list)
        
        layout.addWidget(pumps_frame)
    
    def setup_active_alerts(self, layout):
        """Setup active alerts display"""
        alerts_frame = QFrame()
        alerts_frame.setSizePolicy(QSizePolicy.Policy.Expanding, QSizePolicy.Policy.Maximum)
        alerts_frame.setStyleSheet("""
            QFrame {
                background-color: #1e293b;
                border-radius: 8px;
                padding: 15px;
                border: 1px solid #334155;
            }
        """)
        alerts_layout = QVBoxLayout(alerts_frame)
        
        alerts_title = QLabel("Active Alerts")
        alerts_title.setStyleSheet("font-weight: bold; color: #ff6b6b; font-size: 14px;")
        alerts_layout.addWidget(alerts_title)
        
        self.alerts_list = QLabel("No active alerts")
        self.alerts_list.setStyleSheet("""
            QLabel {
                color: #b0bec5; 
                padding: 10px;
                background-color: #0f172a;
                border-radius: 5px;
                border: 1px solid #334155;
            }
        """)
        self.alerts_list.setWordWrap(True)
        self.alerts_list.setMinimumHeight(80)
        alerts_layout.addWidget(self.alerts_list)
        
        # View all alerts button
        view_all_alerts_btn = QPushButton("View All Alerts")
        view_all_alerts_btn.clicked.connect(self.view_all_alerts)
        view_all_alerts_btn.setStyleSheet("""
            QPushButton {
                background-color: #dc2626;
                color: white;
                padding: 8px;
                border-radius: 5px;
                font-weight: bold;
                border: none;
            }
            QPushButton:hover {
                background-color: #b91c1c;
            }
        """)
        alerts_layout.addWidget(view_all_alerts_btn)
        
        layout.addWidget(alerts_frame)
    
    def setup_tabs(self):
        """Setup main tabs"""
        self.dashboard_tab = DashboardTab()
        self.analytics_tab = AnalyticsTab()
        self.maintenance_tab = MaintenanceTab()
        self.reporting_tab = ReportingTab()
        self.settings_tab = SettingsTab()
        
        self.tab_widget.addTab(self.dashboard_tab, "Dashboard")
        self.tab_widget.addTab(self.analytics_tab, "Analytics")
        self.tab_widget.addTab(self.maintenance_tab, "Maintenance")
        self.tab_widget.addTab(self.reporting_tab, "Reports")
        self.tab_widget.addTab(self.settings_tab, "Settings")
        
        # Customize tab appearance
        self.tab_widget.setStyleSheet("""
            QTabWidget::pane {
                border: 1px solid #334155;
                background-color: #0f172a;
            }
            QTabBar::tab {
                background-color: #1e293b;
                color: #94a3b8;
                padding: 12px 20px;
                margin-right: 2px;
                border-top-left-radius: 5px;
                border-top-right-radius: 5px;
            }
            QTabBar::tab:selected {
                background-color: #1e88e5;
                color: white;
            }
            QTabBar::tab:hover {
                background-color: #334155;
            }
        """)
        
        # Connect update signal
        self.update_signal.connect(self.update_all_tabs)
    
    def setup_timer(self):
        """Setup timer for automatic updates"""
        self.update_timer = QTimer()
        self.update_timer.timeout.connect(self.start_background_update)
        
        # Set minimum refresh interval
        refresh_interval = UI_CONFIG.get('refresh_interval', 30000)
        if refresh_interval < 1000:
            refresh_interval = 1000
        self.update_timer.start(refresh_interval)

        self.slow_update_timer = QTimer()
        self.slow_update_timer.timeout.connect(self.slow_update)
        self.slow_update_timer.start(300000)  # 5 minutes

    def start_background_update(self):
        """Start background update in separate thread for sensor data collection"""
        try:
            if self._bg_thread is not None and self._bg_thread.isRunning():
                return

            if not hasattr(self.dashboard_tab, 'generate_sensor_data'):
                self.auto_update()
                return

            thread = QThread()
            worker = BackgroundWorker(self.dashboard_tab.generate_sensor_data)

            worker.moveToThread(thread)
            thread.started.connect(worker.run)

            worker.signals.result.connect(self.on_sensor_data_ready)
            worker.signals.error.connect(self.on_worker_error)
            worker.signals.finished.connect(thread.quit)
            worker.signals.finished.connect(worker.deleteLater)
            thread.finished.connect(thread.deleteLater)

            self._bg_thread = thread
            self._bg_worker = worker

            thread.start()
        except Exception as e:
            self.logger.error(f"Error starting background update: {e}")

    def on_sensor_data_ready(self, sensor_data):
        """Apply background processing results to UI"""
        try:
            if hasattr(self.dashboard_tab, 'update_kpi_values'):
                try:
                    self.dashboard_tab.update_kpi_values(sensor_data)
                except Exception:
                    self.logger.debug("Error in update_kpi_values (ignored).")

            if hasattr(self.dashboard_tab, 'update_live_charts'):
                try:
                    self.dashboard_tab.update_live_charts(sensor_data)
                except Exception:
                    self.logger.debug("Error updating live charts (ignored).")

            if hasattr(self.dashboard_tab, 'update_predictions'):
                try:
                    self.dashboard_tab.update_predictions(sensor_data)
                except Exception:
                    self.logger.debug("Error updating predictions (ignored).")

            if hasattr(self.dashboard_tab, 'update_pump_status'):
                try:
                    self.dashboard_tab.update_pump_status(sensor_data)
                except Exception:
                    self.logger.debug("Error updating pump status (ignored).")
        except Exception as e:
            self.logger.error(f"Error applying sensor data to UI: {e}")

    def on_worker_error(self, err_text):
        self.logger.error(f"Worker error: {err_text}")

    def get_cached_data(self, key, fetch_function, force_refresh=False):
        """Get data with caching"""
        now = datetime.now().timestamp() * 1000
        
        if not force_refresh and key in self.cache:
            data, timestamp = self.cache[key]
            if now - timestamp < self.cache_timeout:
                return data
        
        # Fetch new data
        data = fetch_function()
        self.cache[key] = (data, now)
        return data
    
    def clear_cache(self, key=None):
        """Clear cache"""
        if key:
            self.cache.pop(key, None)
        else:
            self.cache.clear()
    
    def load_initial_data(self):
        """Load initial data"""
        self.update_quick_stats()
        self.update_active_pumps()
        self.update_active_alerts()
        self.update_connection_status()
    
    def update_quick_stats(self):
        """Update quick statistics"""
        try:
            stats = self.get_cached_data('system_stats', db_manager.get_system_stats)
            
            self.total_pumps_label.setText(str(stats.get('total_pumps', 0)))
            self.operational_label.setText(str(stats.get('operational_pumps', 0)))
            self.sensors_label.setText(str(stats.get('active_sensors', 0)))
            self.alerts_label.setText(str(stats.get('active_alerts', 0)))
            
        except Exception as e:
            self.logger.error(f"Error updating statistics: {e}")
    
    def update_active_pumps(self):
        """Update active pumps list"""
        try:
            pumps = self.get_cached_data('pumps', db_manager.get_pumps_with_stats)

            current_items = {}
            for i in range(self.pumps_list.count()):
                item = self.pumps_list.item(i)
                pump_id = item.data(Qt.ItemDataRole.UserRole)
                current_items[pump_id] = (i, item)

            for _, pump in pumps.iterrows():
                pump_id = pump['id']
                item_text = self.format_pump_item_text(pump)

                if pump_id in current_items:
                    index, item = current_items[pump_id]
                    if item.text() != item_text:
                        item.setText(item_text)
                        self.update_pump_item_style(item, pump)
                    item.setData(Qt.ItemDataRole.UserRole + 1, pump['name'])
                    current_items.pop(pump_id)
                else:
                    self.add_pump_item(pump)

            indices_to_remove = [idx for (idx, _) in current_items.values()]
            for idx in sorted(indices_to_remove, reverse=True):
                self.pumps_list.takeItem(idx)

        except Exception as e:
            self.logger.error(f"Error updating pumps list: {e}")
    
    @staticmethod
    def format_pump_item_text(pump) -> str:
        """Return a normalized pump entry representation."""
        status_label = {
            'operational': 'Operational',
            'maintenance': 'Maintenance',
        }.get(pump['status'], 'Offline')
        return (
            f"{pump['name']}\n"
            f"Status: {status_label} | Location: {pump['location']} | "
            f"Sensors: {pump['sensor_count']}"
        )

    def add_pump_item(self, pump):
        """Add new pump item"""
        item_text = self.format_pump_item_text(pump)

        item = QListWidgetItem(item_text)
        item.setData(Qt.ItemDataRole.UserRole, pump['id'])
        item.setData(Qt.ItemDataRole.UserRole + 1, pump['name'])
        self.update_pump_item_style(item, pump)
        self.pumps_list.addItem(item)
    
    def update_pump_item_style(self, item, pump):
        """Update pump item style"""
        if pump['status'] == 'operational':
            item.setBackground(QColor(81, 207, 102, 50))
        elif pump['status'] == 'maintenance':
            item.setBackground(QColor(255, 179, 0, 50))
        else:
            item.setBackground(QColor(255, 107, 107, 50))
    
    def update_active_alerts(self):
        """Update active alerts list"""
        try:
            alerts = self.get_cached_data('alerts', db_manager.get_active_alerts)
            
            if alerts.empty:
                if self.alerts_list.text() != "No active alerts":
                    self.alerts_list.setText("No active alerts")
                return
            
            alerts_text = self.format_alerts_text(alerts)
            if self.alerts_list.text() != alerts_text:
                self.alerts_list.setText(alerts_text)
                
        except Exception as e:
            self.logger.error(f"Error updating alerts: {e}")
    
    def format_alerts_text(self, alerts):
        """Format alerts text"""
        alerts_text = ""
        for _, alert in alerts.head(3).iterrows():  # Show only first 3 alerts
            severity_label = {
                'high': 'High severity',
                'medium': 'Medium severity',
                'low': 'Low severity',
            }.get(alert['severity'], 'Info')
            alerts_text += (
                f"{severity_label}: {alert['pump_name']} - {alert['message']}\n"
            )

        if len(alerts) > 3:
            alerts_text += f"... and {len(alerts) - 3} more alerts"
        
        return alerts_text
    
    def update_connection_status(self):
        """Update connection status"""
        try:
            stats = self.get_cached_data('system_stats', db_manager.get_system_stats)
            last_update = stats.get('last_data_update')
            
            if last_update:
                last_update_time = datetime.fromisoformat(last_update.replace('Z', '+00:00'))
                time_diff = datetime.now().replace(tzinfo=None) - last_update_time.replace(tzinfo=None)
                
                if time_diff.total_seconds() < 300:  # Less than 5 minutes
                    self.connection_status.setText("Connected")
                    self.connection_status.setStyleSheet("color: #51cf66; font-weight: bold;")
                else:
                    self.connection_status.setText("Weak connection")
                    self.connection_status.setStyleSheet("color: #f59f00; font-weight: bold;")
            else:
                self.connection_status.setText("Disconnected")
                self.connection_status.setStyleSheet("color: #ff6b6b; font-weight: bold;")
                
        except Exception as e:
            self.logger.error(f"Error updating connection status: {e}")
    
    def auto_update(self):
        """Automatic data update"""
        try:
            self.update_quick_stats()
            self.update_active_alerts()
            self.update_signal.emit()
        except Exception as e:
            self.logger.error(f"Error in auto update: {e}")
            self.clear_cache()
    
    def slow_update(self):
        """Slow data update"""
        try:
            self.update_active_pumps()
            self.update_connection_status()
        except Exception as e:
            self.logger.error(f"Error in slow update: {e}")
    
    def update_all_tabs(self):
        """Update all tabs"""
        self.dashboard_tab.refresh_data()
        self.analytics_tab.refresh_data()
        self.maintenance_tab.refresh_data()
    
    def create_bottom_status_bar(self):
        """Create bottom status bar"""
        self.bottom_status_bar = QStatusBar()
        self.bottom_status_bar.setStyleSheet("""
            QStatusBar {
                background-color: #0f172a;
                color: #94a3b8;
                border-top: 1px solid #334155;
            }
        """)
        self.setStatusBar(self.bottom_status_bar)
        
        # Add status information
        self.status_label = QLabel("Ready")
        self.bottom_status_bar.addWidget(self.status_label)
        
        # Add memory information
        self.memory_label = QLabel()
        self.update_memory_usage()
        self.bottom_status_bar.addPermanentWidget(self.memory_label)
        
        # Add time
        self.time_label = QLabel()
        self.update_time()
        self.bottom_status_bar.addPermanentWidget(self.time_label)
        
        # Update timers - reduced frequency
        self.time_timer = QTimer()
        self.time_timer.timeout.connect(self.update_time)
        self.time_timer.start(5000)  # Every 5 seconds instead of every second
        
        self.memory_timer = QTimer()
        self.memory_timer.timeout.connect(self.update_memory_usage)
        self.memory_timer.start(30000)  # Every 30 seconds instead of every 5 seconds
    
    def update_time(self):
        """Update time display"""
        current_time = datetime.now().strftime("%Y-%m-%d %H:%M")
        self.time_label.setText(f"Time: {current_time}")

    def update_memory_usage(self):
        """Update memory usage"""
        try:
            import psutil
            process = psutil.Process()
            memory_usage = process.memory_info().rss / 1024 / 1024  # MB
            self.memory_label.setText(f"Memory: {memory_usage:.1f} MB")
        except Exception:
            self.memory_label.setText("Memory: -- MB")
    
    def on_pump_selected(self, item):
        """When pump is selected from list"""
        try:
            pump_id = item.data(Qt.ItemDataRole.UserRole)
            self.current_pump_id = pump_id

            pump_name = item.data(Qt.ItemDataRole.UserRole + 1)
            if not pump_name and item.text():
                pump_name = item.text().splitlines()[0]

            # Update tabs with selected pump
            if hasattr(self.dashboard_tab, 'select_pump'):
                self.dashboard_tab.select_pump(pump_id)
            if hasattr(self.analytics_tab, 'select_pump'):
                self.analytics_tab.select_pump(pump_id)

            if pump_name:
                self.status_label.setText(f"Selected pump: {pump_name}")
            else:
                self.status_label.setText("Selected pump")

        except Exception as e:
            self.logger.error(f"Error selecting pump: {e}")
    
    def add_new_pump(self):
        """Add new pump"""
        try:
            dialog = AddPumpDialog(self)
            if dialog.exec() == QDialog.DialogCode.Accepted:
                pump_data = dialog.get_pump_data()
                pump_id = db_manager.add_pump(pump_data)
                
                if pump_id > 0:
                    self.status_label.setText(f"Pump added: {pump_data['name']}")
                    # Clear relevant cache
                    self.clear_cache('pumps')
                    self.clear_cache('system_stats')
                    self.load_initial_data()
                    self.update_all_tabs()
                    
                    # Switch to maintenance tab
                    self.tab_widget.setCurrentWidget(self.maintenance_tab)
                    
                    QMessageBox.information(self, "Success", f"Pump '{pump_data['name']}' added successfully")
                else:
                    QMessageBox.warning(self, "Error", "Failed to add pump. Name may be duplicate.")
            
        except Exception as e:
            self.logger.error(f"Error adding pump: {e}")
            QMessageBox.warning(self, "Error", f"Error adding pump: {str(e)}")
    
    def link_sensors(self):
        """Link sensors to pumps"""
        try:
            dialog = LinkSensorsDialog(self)
            if dialog.exec() == QDialog.DialogCode.Accepted:
                self.status_label.setText("Sensors linked successfully")
                # Clear relevant cache
                self.clear_cache('pumps')
                self.clear_cache('system_stats')
                self.clear_cache('alerts')
                self.load_initial_data()
                QMessageBox.information(self, "Success", "Sensors linked to pumps successfully")
            
        except Exception as e:
            self.logger.error(f"Error linking sensors: {e}")
            QMessageBox.warning(self, "Error", f"Error linking sensors: {str(e)}")
    
    def open_pump_manager(self):
        """Open pump manager"""
        try:
            self.tab_widget.setCurrentWidget(self.maintenance_tab)
            self.status_label.setText("Opening pump manager")
        except Exception as e:
            self.logger.error(f"Error opening pump manager: {e}")
    
    def open_sensor_manager(self):
        """Open sensor manager"""
        try:
            self.tab_widget.setCurrentWidget(self.maintenance_tab)
            self.status_label.setText("Opening sensor manager")
        except Exception as e:
            self.logger.error(f"Error opening sensor manager: {e}")
    
    def open_settings(self):
        """Open settings"""
        try:
            self.tab_widget.setCurrentWidget(self.settings_tab)
            self.status_label.setText("Opening settings")
        except Exception as e:
            self.logger.error(f"Error opening settings: {e}")
    
    def view_all_alerts(self):
        """View all alerts"""
        try:
            self.tab_widget.setCurrentWidget(self.analytics_tab)
            self.status_label.setText("Viewing all alerts")
        except Exception as e:
            self.logger.error(f"Error viewing alerts: {e}")
    
    def import_data(self):
        """Import data"""
        try:
            QMessageBox.information(self, "Import Data", "Import feature will be developed in the next version")
        except Exception as e:
            self.logger.error(f"Error importing data: {e}")
    
    def export_data(self):
        """Export data"""
        try:
            QMessageBox.information(self, "Export Data", "Export feature will be developed in the next version")
        except Exception as e:
            self.logger.error(f"Error exporting data: {e}")
    
    def toggle_fullscreen(self):
        """Toggle fullscreen mode"""
        if self.isFullScreen():
            self.showNormal()
            self.status_label.setText("Exited fullscreen mode")
        else:
            self.showFullScreen()
            self.status_label.setText("Entered fullscreen mode")
    
    def show_about(self):
        """Show about information"""
        about_text = f"""
        <h2>{APP_CONFIG['name']}</h2>
        <p><b>Version:</b> {APP_CONFIG['version']}</p>
        <p><b>Developer:</b> {APP_CONFIG['developer']}</p>
        <p><b>Location:</b> {APP_CONFIG['location']}</p>
        <p><b>Phone:</b> {APP_CONFIG['phone']}</p>
        <p><b>Email:</b> {APP_CONFIG['email']}</p>
        <p><b>Description:</b> {APP_CONFIG['description']}</p>
        <p><b>Copyright:</b> {APP_CONFIG['copyright']}</p>
        <hr>
        <p>Integrated system for predicting pump failure using AI.</p>
        <p>Developed in Python with modern Qt interface.</p>
        """
        
        QMessageBox.about(self, "About", about_text)
    
    def show_documentation(self):
        """Show documentation"""
        QMessageBox.information(self, "Documentation", "Documentation will be provided in the next version")
    
    def new_project(self):
        """Create new project"""
        reply = QMessageBox.question(self, "New Project", 
                                   "Create new project?\nAny unsaved data will be lost.",
                                   QMessageBox.StandardButton.Yes | 
                                   QMessageBox.StandardButton.No)
        
        if reply == QMessageBox.StandardButton.Yes:
            self.status_label.setText("New project created")
            # Clear all cache
            self.clear_cache()
            QTimer.singleShot(2000, lambda: self.status_label.setText("Ready"))

    def save_data(self):
        """Save data"""
        self.status_label.setText("Saving data...")
        # Simulate save process
        QTimer.singleShot(1500, lambda: self.status_label.setText("Data saved"))

    def refresh_data(self):
        """Manual data refresh"""
        self.status_label.setText("Refreshing data...")
        self.clear_cache()
        # Request background update
        self.start_background_update()
        # Light updates
        self.slow_update()
        QTimer.singleShot(1000, lambda: self.status_label.setText("Data refreshed"))
    
    def apply_window_size(self, width: int, height: int):
        """Apply window size ensuring limits from config"""
        try:
            win_conf = UI_CONFIG.get('window', {})
            min_w, min_h = win_conf.get('min_size', (640, 480))
            max_w, max_h = win_conf.get('max_size', (3840, 2160))
            w = max(min_w, min(width, max_w))
            h = max(min_h, min(height, max_h))
            self.resize(w, h)
            if hasattr(self, 'status_label'):
                self.status_label.setText(f"Window size: {w}x{h}")
        except Exception as e:
            self.logger.error(f"Error applying window size: {e}")
    
    def set_window_size_preset(self, preset_name: str):
        """Set window size based on preset name"""
        try:
            presets = UI_CONFIG.get('window', {}).get('presets', {})
            if preset_name in presets:
                w, h = presets[preset_name]
                self.apply_window_size(int(w), int(h))
            else:
                self.logger.warning(f"Unknown window size preset: {preset_name}")
        except Exception as e:
            self.logger.error(f"Error applying window size preset: {e}")
    
    def show_custom_size_dialog(self):
        """Show custom size dialog"""
        dlg = CustomSizeDialog(self)
        if dlg.exec() == QDialog.DialogCode.Accepted:
            w, h = dlg.get_size()
            self.apply_window_size(w, h)
    
    def closeEvent(self, event):
        """Handle application close event"""
        reply = QMessageBox.question(self, "Confirm Exit",
                                   "Are you sure you want to close the application?",
                                   QMessageBox.StandardButton.Yes | 
                                   QMessageBox.StandardButton.No)
        
        if reply == QMessageBox.StandardButton.Yes:
            self.logger.info("iPump application closed")
            # Save settings and close resources
            self.update_timer.stop()
            self.slow_update_timer.stop()
            self.time_timer.stop()
            self.memory_timer.stop()
            event.accept()
        else:
            event.ignore()

class AddPumpDialog(QDialog):
    def __init__(self, parent=None):
        super().__init__(parent)
        self.setWindowTitle("Add New Pump")
        self.setModal(True)
        self.setMinimumWidth(500)
        self.setup_ui()
        
    def setup_ui(self):
        """Initialize add pump interface"""
        layout = QVBoxLayout(self)
        
        # Data entry form
        form_layout = QFormLayout()
        
        # Pump name field
        self.pump_name = QLineEdit()
        self.pump_name.setPlaceholderText("Enter pump name (required)")
        self.pump_name.setStyleSheet("padding: 8px; border-radius: 4px;")
        form_layout.addRow("Pump Name:*", self.pump_name)
        
        # Location field
        self.pump_location = QLineEdit()
        self.pump_location.setPlaceholderText("Enter pump location (required)")
        self.pump_location.setStyleSheet("padding: 8px; border-radius: 4px;")
        form_layout.addRow("Location:*", self.pump_location)
        
        # Type field
        self.pump_type = QComboBox()
        self.pump_type.addItems(["Centrifugal", "Piston", "Feed", "Auxiliary", "Transfer", "Filter"])
        self.pump_type.setStyleSheet("padding: 8px; border-radius: 4px;")
        form_layout.addRow("Pump Type:*", self.pump_type)
        
        # Installation date field
        self.installation_date = QDateEdit()
        self.installation_date.setDate(QDate.currentDate())
        self.installation_date.setCalendarPopup(True)
        self.installation_date.setStyleSheet("padding: 8px; border-radius: 4px;")
        form_layout.addRow("Installation Date:*", self.installation_date)
        
        # Status field
        self.pump_status = QComboBox()
        self.pump_status.addItems(["Operational", "Maintenance", "Stopped"])
        self.pump_status.setStyleSheet("padding: 8px; border-radius: 4px;")
        form_layout.addRow("Status:*", self.pump_status)
        
        # Additional info field
        self.pump_notes = QTextEdit()
        self.pump_notes.setMaximumHeight(100)
        self.pump_notes.setPlaceholderText("Additional notes about the pump...")
        self.pump_notes.setStyleSheet("padding: 8px; border-radius: 4px;")
        form_layout.addRow("Notes:", self.pump_notes)
        
        layout.addLayout(form_layout)
        
        # Additional information
        info_label = QLabel("Fields marked with * are required")
        info_label.setStyleSheet("color: #94a3b8; font-size: 12px; padding: 10px;")
        layout.addWidget(info_label)
        
        # Save and cancel buttons
        button_box = QDialogButtonBox(
            QDialogButtonBox.StandardButton.Ok | 
            QDialogButtonBox.StandardButton.Cancel
        )
        button_box.accepted.connect(self.accept)
        button_box.rejected.connect(self.reject)
        layout.addWidget(button_box)
        
    def get_pump_data(self):
        """Get entered pump data"""
        status_map = {
            "Operational": "operational",
            "Maintenance": "maintenance", 
            "Stopped": "stopped"
        }
        
        return {
            'name': self.pump_name.text().strip(),
            'location': self.pump_location.text().strip(),
            'type': self.pump_type.currentText(),
            'installation_date': self.installation_date.date().toString("yyyy-MM-dd"),
            'status': status_map[self.pump_status.currentText()],
            'notes': self.pump_notes.toPlainText().strip()
        }
    
    def accept(self):
        """When OK is clicked"""
        if not self.pump_name.text().strip():
            QMessageBox.warning(self, "Warning", "Please enter pump name")
            return
        
        if not self.pump_location.text().strip():
            QMessageBox.warning(self, "Warning", "Please enter pump location")
            return
        
        super().accept()

class LinkSensorsDialog(QDialog):
    def __init__(self, parent=None):
        super().__init__(parent)
        self.setWindowTitle("Link Sensors to Pumps")
        self.setModal(True)
        self.setMinimumWidth(600)
        self.setup_ui()
        
    def setup_ui(self):
        """Initialize link sensors interface"""
        layout = QVBoxLayout(self)
        
        # Pump selection section
        pump_group = QGroupBox("Select Pump")
        pump_layout = QFormLayout(pump_group)
        
        self.pump_selector = QComboBox()
        # Load pumps from database
        pumps = db_manager.get_pumps()
        for _, pump in pumps.iterrows():
            self.pump_selector.addItem(f"{pump['name']} - {pump['location']}", pump['id'])
        
        pump_layout.addRow("Pump:", self.pump_selector)
        layout.addWidget(pump_group)
        
        # Available sensors section
        sensors_group = QGroupBox("Available Sensors for Linking")
        sensors_layout = QVBoxLayout(sensors_group)
        
        # Sensors list
        self.sensors_list = QListWidget()
        
        # Add available sensor types
        available_sensors = [
            "Vibration Sensor X - Measure vibration on X axis",
            "Vibration Sensor Y - Measure vibration on Y axis", 
            "Vibration Sensor Z - Measure vibration on Z axis",
            "Temperature Sensor - Measure pump temperature",
            "Pressure Sensor - Measure operating pressure",
            "Flow Sensor - Measure flow rate",
            "Oil Level Sensor - Measure lubrication oil level",
            "Oil Quality Sensor - Measure oil quality",
            "Power Consumption Sensor - Measure power consumption",
            "Bearing Temperature Sensor - Measure bearing temperature"
        ]
        
        for sensor in available_sensors:
            item = QListWidgetItem(sensor)
            item.setCheckState(Qt.CheckState.Unchecked)
            self.sensors_list.addItem(item)
        
        sensors_layout.addWidget(self.sensors_list)
        layout.addWidget(sensors_group)
        
        # Control buttons
        button_layout = QHBoxLayout()
        
        self.select_all_btn = QPushButton("Select All")
        self.select_all_btn.clicked.connect(self.select_all_sensors)
        button_layout.addWidget(self.select_all_btn)
        
        self.deselect_all_btn = QPushButton("Deselect All")
        self.deselect_all_btn.clicked.connect(self.deselect_all_sensors)
        button_layout.addWidget(self.deselect_all_btn)
        
        button_layout.addStretch()
        layout.addLayout(button_layout)
        
        # Information
        info_label = QLabel("Select the sensors you want to link to the selected pump")
        info_label.setStyleSheet("color: #94a3b8; padding: 10px;")
        layout.addWidget(info_label)
        
        # Save and cancel buttons
        button_box = QDialogButtonBox(
            QDialogButtonBox.StandardButton.Ok | 
            QDialogButtonBox.StandardButton.Cancel
        )
        button_box.accepted.connect(self.accept)
        button_box.rejected.connect(self.reject)
        layout.addWidget(button_box)
        
    def select_all_sensors(self):
        """Select all sensors"""
        for i in range(self.sensors_list.count()):
            item = self.sensors_list.item(i)
            item.setCheckState(Qt.CheckState.Checked)
    
    def deselect_all_sensors(self):
        """Deselect all sensors"""
        for i in range(self.sensors_list.count()):
            item = self.sensors_list.item(i)
            item.setCheckState(Qt.CheckState.Unchecked)
    
    def get_selected_sensors(self):
        """Get selected sensors"""
        selected_sensors = []
        sensor_type_map = {
            "Vibration Sensor X": "vibration_x",
            "Vibration Sensor Y": "vibration_y",
            "Vibration Sensor Z": "vibration_z",
            "Temperature Sensor": "temperature",
            "Pressure Sensor": "pressure",
            "Flow Sensor": "flow_rate",
            "Oil Level Sensor": "oil_level",
            "Oil Quality Sensor": "oil_quality",
            "Power Consumption Sensor": "power_consumption",
            "Bearing Temperature Sensor": "bearing_temperature"
        }
        
        for i in range(self.sensors_list.count()):
            item = self.sensors_list.item(i)
            if item.checkState() == Qt.CheckState.Checked:
                sensor_name = item.text().split(' - ')[0]
                sensor_type = sensor_type_map.get(sensor_name, sensor_name)
                selected_sensors.append({
                    'sensor_type': sensor_type,
                    'sensor_id': f"{sensor_type.upper()}_{self.pump_selector.currentData()}_{i+1}",
                    'model': 'Generic Sensor'
                })
        
        return selected_sensors
    
    def accept(self):
        """When OK is clicked"""
        selected_sensors = self.get_selected_sensors()
        if not selected_sensors:
            QMessageBox.warning(self, "Warning", "Please select at least one sensor")
            return
        
        pump_id = self.pump_selector.currentData()
        pump_name = self.pump_selector.currentText().split(' - ')[0]
        
        # Show linking summary
        summary_lines = [
            "Linking Summary:",
            "",
            f"Pump: {pump_name}",
            f"Selected Sensors: {len(selected_sensors)}",
            "",
            "Selected Sensors:",
        ]
        summary_lines.extend([f"- {sensor['sensor_type']}" for sensor in selected_sensors])
        summary = "\n".join(summary_lines)
        
        reply = QMessageBox.question(
            self, 
            "Confirm Linking", 
            summary + "\nDo you want to proceed with linking?",
            QMessageBox.StandardButton.Yes | QMessageBox.StandardButton.No
        )
        
        if reply == QMessageBox.StandardButton.Yes:
            # Execute actual linking process
            success = db_manager.link_sensors_to_pump(pump_id, selected_sensors)
            if success:
                super().accept()
            else:
                QMessageBox.warning(self, "Error", "Failed to link sensors. Some sensors may already be linked.")

class CustomSizeDialog(QDialog):
    def __init__(self, parent=None):
        super().__init__(parent)
        self.setWindowTitle("Custom Window Size")
        self.setModal(True)
        layout = QFormLayout(self)
    
        self.width_spin = QSpinBox()
        self.width_spin.setRange(320, 7680)
        self.width_spin.setValue(UI_CONFIG.get('window', {}).get('default_size', (1200,800))[0])
    
        self.height_spin = QSpinBox()
        self.height_spin.setRange(240, 4320)
        self.height_spin.setValue(UI_CONFIG.get('window', {}).get('default_size', (1200,800))[1])
    
        layout.addRow("Width (px):", self.width_spin)
        layout.addRow("Height (px):", self.height_spin)
    
        button_box = QDialogButtonBox(QDialogButtonBox.StandardButton.Ok | QDialogButtonBox.StandardButton.Cancel)
        button_box.accepted.connect(self.accept)
        button_box.rejected.connect(self.reject)
        layout.addRow(button_box)
    
    def get_size(self):
        return int(self.width_spin.value()), int(self.height_spin.value())<|MERGE_RESOLUTION|>--- conflicted
+++ resolved
@@ -1,1444 +1,1444 @@
-"""
-Main window for iPump application
-"""
-
-from PyQt6.QtWidgets import (QMainWindow, QWidget, QVBoxLayout, QHBoxLayout,
-                             QTabWidget, QStatusBar, QMessageBox, QToolBar,
-                             QPushButton, QLabel, QSplitter, QFrame, QMenu,
-                             QDialog, QDialogButtonBox, QFormLayout, QLineEdit, QGridLayout,
-                             QComboBox, QDateEdit, QTextEdit, QListWidget, QListWidgetItem, QGroupBox,
-<<<<<<< HEAD
-                             QSpinBox, QScrollArea, QSizePolicy)
-=======
-                             QSpinBox)
->>>>>>> 3e863260
-from PyQt6.QtGui import QAction, QIcon, QFont, QPalette, QColor
-from PyQt6.QtCore import Qt, QTimer, pyqtSignal, QDate, QThread, QSize
-import matplotlib.pyplot as plt
-from matplotlib.backends.backend_qt5agg import FigureCanvasQTAgg as FigureCanvas
-from matplotlib.figure import Figure
-import numpy as np
-from datetime import datetime, timedelta
-import pandas as pd
-
-from ui.dashboard import DashboardTab
-from ui.analytics import AnalyticsTab
-from ui.maintenance import MaintenanceTab
-from ui.reporting import ReportingTab
-from ui.settings import SettingsTab
-
-from config import APP_CONFIG, UI_CONFIG
-from database import db_manager
-from ai_models import failure_predictor
-from utils.logger import get_logger
-
-from ui.workers import BackgroundWorker
-
-class MainWindow(QMainWindow):
-    update_signal = pyqtSignal()
-    
-    def __init__(self):
-        super().__init__()
-        self.logger = get_logger()
-        self.current_pump_id = 1
-        self.cache = {}  # Add caching system
-        self.cache_timeout = 30000  # 30 seconds
-        self.last_update_time = {}
-        self._bg_thread = None
-        self._bg_worker = None
-        self.setup_ui()
-        self.setup_timer()
-        self.load_initial_data()
-
-    def setup_ui(self):
-        """Initialize user interface"""
-        self.setWindowTitle(APP_CONFIG['name'])
-        self.setGeometry(100, 100, 1400, 900)
-        
-        # Create main toolbar
-        self.create_toolbar()
-        
-        # Create main menu
-        self.create_menubar()
-        
-        # Create central widget
-        central_widget = QWidget()
-        self.setCentralWidget(central_widget)
-        
-        # Main layout
-        main_layout = QVBoxLayout(central_widget)
-        main_layout.setContentsMargins(5, 5, 5, 5)
-        main_layout.setSpacing(5)
-        
-        # Top status bar
-        self.create_status_bar()
-        main_layout.addWidget(self.top_status_bar)
-        
-        # Main content area
-        content_splitter = QSplitter(Qt.Orientation.Horizontal)
-        
-        # Side panel
-        self.side_panel = self.create_side_panel()
-        content_splitter.addWidget(self.side_panel)
-        
-        # Main tabs area
-        self.tab_widget = QTabWidget()
-        self.setup_tabs()
-        content_splitter.addWidget(self.tab_widget)
-        
-        # Set split ratios
-        content_splitter.setSizes([300, 1100])
-        main_layout.addWidget(content_splitter)
-        
-        # Bottom status bar
-        self.create_bottom_status_bar()
-        main_layout.addWidget(self.bottom_status_bar)
-
-    @staticmethod
-    def configure_push_button(button: QPushButton, *, accent: bool = False) -> None:
-        """Apply a consistent style to QPushButton instances."""
-        button.setMinimumHeight(44)
-        button.setCursor(Qt.CursorShape.PointingHandCursor)
-        button.setStyleSheet(
-            """
-            QPushButton {
-                background-color: %s;
-                border: 1px solid #1e293b;
-                border-radius: 6px;
-                color: #e2e8f0;
-                font-size: 13px;
-                font-weight: 500;
-                padding: 8px 16px;
-                text-align: center;
-            }
-            QPushButton:hover {
-                background-color: %s;
-            }
-            QPushButton:pressed {
-                background-color: %s;
-            }
-            """
-            % (
-                "#2563eb" if accent else "#1e293b",
-                "#1d4ed8" if accent else "#243447",
-                "#1e40af" if accent else "#1b2533",
-            )
-        )
-        
-    def create_menubar(self):
-        """Create menu bar"""
-        menubar = self.menuBar()
-        
-        # File menu
-        file_menu = menubar.addMenu("File")
-        
-        new_pump_action = QAction("Add New Pump", self)
-        new_pump_action.setShortcut("Ctrl+P")
-        new_pump_action.triggered.connect(self.add_new_pump)
-        file_menu.addAction(new_pump_action)
-        
-        link_sensors_action = QAction("Link Sensors", self)
-        link_sensors_action.setShortcut("Ctrl+S")
-        link_sensors_action.triggered.connect(self.link_sensors)
-        file_menu.addAction(link_sensors_action)
-        
-        file_menu.addSeparator()
-        
-        import_action = QAction("Import Data", self)
-        import_action.setShortcut("Ctrl+I")
-        import_action.triggered.connect(self.import_data)
-        file_menu.addAction(import_action)
-        
-        export_action = QAction("Export Data", self)
-        export_action.setShortcut("Ctrl+E")
-        export_action.triggered.connect(self.export_data)
-        file_menu.addAction(export_action)
-        
-        file_menu.addSeparator()
-        
-        exit_action = QAction("Exit", self)
-        exit_action.setShortcut("Ctrl+Q")
-        exit_action.triggered.connect(self.close)
-        file_menu.addAction(exit_action)
-        
-        # View menu
-        view_menu = menubar.addMenu("View")
-        
-        refresh_action = QAction("Refresh", self)
-        refresh_action.setShortcut("F5")
-        refresh_action.triggered.connect(self.refresh_data)
-        view_menu.addAction(refresh_action)
-        
-        # Window size submenu
-        window_menu = view_menu.addMenu("Window Size")
-        
-        small_action = QAction("Small (800x600)", self)
-        small_action.triggered.connect(lambda: self.set_window_size_preset('small'))
-        window_menu.addAction(small_action)
-        
-        medium_action = QAction("Medium (1024x768)", self)
-        medium_action.triggered.connect(lambda: self.set_window_size_preset('medium'))
-        window_menu.addAction(medium_action)
-        
-        large_action = QAction("Large (1366x900)", self)
-        large_action.triggered.connect(lambda: self.set_window_size_preset('large'))
-        window_menu.addAction(large_action)
-        
-        window_menu.addSeparator()
-        
-        custom_action = QAction("Custom...", self)
-        custom_action.triggered.connect(self.show_custom_size_dialog)
-        window_menu.addAction(custom_action)
-        
-        default_action = QAction("Default", self)
-        default_action.triggered.connect(lambda: self.set_window_size_preset('default'))
-        window_menu.addAction(default_action)
-        
-        fullscreen_action = QAction("Fullscreen", self)
-        fullscreen_action.setShortcut("F11")
-        fullscreen_action.triggered.connect(self.toggle_fullscreen)
-        view_menu.addAction(fullscreen_action)
-        
-        # Tools menu
-        tools_menu = menubar.addMenu("Tools")
-        
-        pump_manager_action = QAction("Pump Manager", self)
-        pump_manager_action.setShortcut("Ctrl+M")
-        pump_manager_action.triggered.connect(self.open_pump_manager)
-        tools_menu.addAction(pump_manager_action)
-        
-        sensor_manager_action = QAction("Sensor Manager", self)
-        sensor_manager_action.setShortcut("Ctrl+L")
-        sensor_manager_action.triggered.connect(self.open_sensor_manager)
-        tools_menu.addAction(sensor_manager_action)
-        
-        # Help menu
-        help_menu = menubar.addMenu("Help")
-        
-        about_action = QAction("About", self)
-        about_action.triggered.connect(self.show_about)
-        help_menu.addAction(about_action)
-        
-        docs_action = QAction("Documentation", self)
-        docs_action.triggered.connect(self.show_documentation)
-        help_menu.addAction(docs_action)
-        
-    def create_toolbar(self):
-        """Create toolbar with pump management buttons"""
-        toolbar = QToolBar("Main Toolbar")
-        toolbar.setMovable(False)
-        toolbar.setIconSize(QSize(32, 32))
-        toolbar.setStyleSheet(
-            """
-            QToolBar {
-                padding: 4px 10px;
-                spacing: 10px;
-            }
-            QToolButton {
-                padding: 6px 14px;
-                margin: 0 4px;
-                font-size: 13px;
-                font-weight: 500;
-                color: #e2e8f0;
-            }
-            QToolButton:hover {
-                background-color: #1e293b;
-                border-radius: 4px;
-            }
-            """
-        )
-        self.addToolBar(toolbar)
-
-        # File actions
-        new_action = QAction("New Project", self)
-        new_action.setShortcut("Ctrl+N")
-        new_action.triggered.connect(self.new_project)
-        toolbar.addAction(new_action)
-        
-        save_action = QAction("Save", self)
-        save_action.setShortcut("Ctrl+S")
-        save_action.triggered.connect(self.save_data)
-        toolbar.addAction(save_action)
-        
-        toolbar.addSeparator()
-        
-        # Pump management buttons
-        add_pump_action = QAction("Add Pump", self)
-        add_pump_action.triggered.connect(self.add_new_pump)
-        toolbar.addAction(add_pump_action)
-        
-        link_sensors_action = QAction("Link Sensors", self)
-        link_sensors_action.triggered.connect(self.link_sensors)
-        toolbar.addAction(link_sensors_action)
-        
-        toolbar.addSeparator()
-        
-        # View actions
-        refresh_action = QAction("Refresh", self)
-        refresh_action.setShortcut("F5")
-        refresh_action.triggered.connect(self.refresh_data)
-        toolbar.addAction(refresh_action)
-        
-        # Settings button
-        settings_action = QAction("Settings", self)
-        settings_action.triggered.connect(self.open_settings)
-        toolbar.addAction(settings_action)
-        
-    def create_status_bar(self):
-        """Create top status bar"""
-        self.top_status_bar = QFrame()
-        self.top_status_bar.setMaximumHeight(60)
-        self.top_status_bar.setStyleSheet("""
-            QFrame {
-                background: qlineargradient(x1: 0, y1: 0, x2: 0, y2: 1,
-                    stop: 0 #1e3a5f, stop: 1 #0d1b2a);
-                border-bottom: 2px solid #1e88e5;
-            }
-        """)
-        
-        top_layout = QHBoxLayout(self.top_status_bar)
-        top_layout.setContentsMargins(15, 5, 15, 5)
-        
-        # Application title
-        title_label = QLabel(APP_CONFIG['name'])
-        title_font = QFont()
-        title_font.setPointSize(16)
-        title_font.setBold(True)
-        title_label.setFont(title_font)
-        title_label.setStyleSheet("color: #1e88e5;")
-        
-        # System info
-        system_info = QLabel(
-            f"Version: {APP_CONFIG['version']} | {APP_CONFIG['developer']}"
-        )
-        system_info.setStyleSheet("color: #90a4ae;")
-
-        # Connection status
-        self.connection_status = QLabel("Connected")
-        self.connection_status.setStyleSheet("color: #51cf66; font-weight: bold;")
-        
-        top_layout.addWidget(title_label)
-        top_layout.addStretch()
-        top_layout.addWidget(system_info)
-        top_layout.addSpacing(20)
-        top_layout.addWidget(self.connection_status)
-        
-    def create_side_panel(self):
-        """Create side panel with quick buttons"""
-        side_panel = QFrame()
-        side_panel.setFrameShape(QFrame.Shape.StyledPanel)
-        side_panel.setFixedWidth(320)
-        side_panel.setStyleSheet("""
-            QFrame {
-                background-color: #0f172a;
-                border-right: 1px solid #1e293b;
-            }
-        """)
-
-        outer_layout = QVBoxLayout(side_panel)
-        outer_layout.setContentsMargins(0, 0, 0, 0)
-
-        scroll_area = QScrollArea()
-        scroll_area.setWidgetResizable(True)
-        scroll_area.setHorizontalScrollBarPolicy(Qt.ScrollBarPolicy.ScrollBarAlwaysOff)
-        scroll_area.setFrameShape(QFrame.Shape.NoFrame)
-
-        content_widget = QWidget()
-        layout = QVBoxLayout(content_widget)
-        layout.setContentsMargins(12, 12, 12, 12)
-        layout.setSpacing(15)
-        layout.setAlignment(Qt.AlignmentFlag.AlignTop)
-        
-        # Side panel title
-        side_title = QLabel("System Overview")
-        side_title.setStyleSheet("""
-            QLabel {
-                font-size: 16px;
-                font-weight: bold;
-                color: #1e88e5;
-                padding: 10px;
-                border-bottom: 2px solid #1e88e5;
-                background-color: #1e293b;
-                border-radius: 5px;
-            }
-        """)
-        side_title.setAlignment(Qt.AlignmentFlag.AlignCenter)
-        layout.addWidget(side_title)
-        
-        # Quick actions
-        quick_actions_group = QGroupBox("Quick Actions")
-        quick_actions_group.setSizePolicy(QSizePolicy.Policy.Expanding, QSizePolicy.Policy.Maximum)
-        quick_actions_group.setStyleSheet("""
-            QGroupBox {
-                font-weight: bold;
-                color: #e2e8f0;
-                border: 2px solid #334155;
-                border-radius: 8px;
-                margin-top: 10px;
-                padding-top: 10px;
-            }
-            QGroupBox::title {
-                subcontrol-origin: margin;
-                left: 10px;
-                padding: 0 5px 0 5px;
-                color: #94a3b8;
-            }
-        """)
-        quick_actions_layout = QVBoxLayout(quick_actions_group)
-        
-        # Add new pump button
-        self.quick_add_pump_btn = QPushButton("Add New Pump")
-        self.configure_push_button(self.quick_add_pump_btn, accent=True)
-        self.quick_add_pump_btn.clicked.connect(self.add_new_pump)
-        quick_actions_layout.addWidget(self.quick_add_pump_btn)
-
-        # Link sensors button
-        self.quick_link_sensors_btn = QPushButton("Link Sensors to Pumps")
-        self.configure_push_button(self.quick_link_sensors_btn)
-        self.quick_link_sensors_btn.clicked.connect(self.link_sensors)
-        quick_actions_layout.addWidget(self.quick_link_sensors_btn)
-
-        # Pump manager button
-        self.quick_manage_pumps_btn = QPushButton("Manage Pumps")
-        self.configure_push_button(self.quick_manage_pumps_btn)
-        self.quick_manage_pumps_btn.clicked.connect(self.open_pump_manager)
-        quick_actions_layout.addWidget(self.quick_manage_pumps_btn)
-        
-<<<<<<< HEAD
-        layout.addWidget(quick_actions_group)
-=======
-        layout.addWidget(quick_actions_group)
->>>>>>> 3e863260
-        
-        # Quick stats
-        self.setup_quick_stats(layout)
-        
-        # Active pumps
-        self.setup_active_pumps(layout)
-        
-        # Active alerts
-        self.setup_active_alerts(layout)
-        
-        layout.addStretch()
-
-        scroll_area.setWidget(content_widget)
-        outer_layout.addWidget(scroll_area)
-
-        return side_panel
-    
-    def setup_quick_stats(self, layout):
-        """Setup quick statistics"""
-        stats_frame = QFrame()
-        stats_frame.setSizePolicy(QSizePolicy.Policy.Expanding, QSizePolicy.Policy.Maximum)
-        stats_frame.setStyleSheet("""
-            QFrame {
-                background-color: #1e293b;
-                border-radius: 8px;
-                padding: 15px;
-                border: 1px solid #334155;
-            }
-        """)
-        stats_layout = QVBoxLayout(stats_frame)
-        
-        stats_title = QLabel("Quick Statistics")
-        stats_title.setStyleSheet("font-weight: bold; color: #e3f2fd; font-size: 14px;")
-        stats_layout.addWidget(stats_title)
-        
-        # Live statistics
-        stats_grid = QGridLayout()
-        stats_grid.setVerticalSpacing(8)
-        stats_grid.setHorizontalSpacing(12)
-        stats_grid.setColumnStretch(0, 1)
-        stats_grid.setColumnStretch(1, 0)
-        
-        total_pumps_label = QLabel("Total Pumps:")
-        total_pumps_label.setStyleSheet("color: #cbd5f5;")
-        stats_grid.addWidget(total_pumps_label, 0, 0)
-
-        self.total_pumps_label = QLabel("0")
-        self.total_pumps_label.setAlignment(Qt.AlignmentFlag.AlignRight | Qt.AlignmentFlag.AlignVCenter)
-        self.total_pumps_label.setStyleSheet("font-size: 20px; font-weight: bold; color: #1e88e5;")
-        stats_grid.addWidget(self.total_pumps_label, 0, 1)
-
-        operational_label = QLabel("Operational Pumps:")
-        operational_label.setStyleSheet("color: #cbd5f5;")
-        stats_grid.addWidget(operational_label, 1, 0)
-
-        self.operational_label = QLabel("0")
-        self.operational_label.setAlignment(Qt.AlignmentFlag.AlignRight | Qt.AlignmentFlag.AlignVCenter)
-        self.operational_label.setStyleSheet("font-size: 20px; font-weight: bold; color: #51cf66;")
-        stats_grid.addWidget(self.operational_label, 1, 1)
-
-        sensors_label = QLabel("Active Sensors:")
-        sensors_label.setStyleSheet("color: #cbd5f5;")
-        stats_grid.addWidget(sensors_label, 2, 0)
-
-        self.sensors_label = QLabel("0")
-        self.sensors_label.setAlignment(Qt.AlignmentFlag.AlignRight | Qt.AlignmentFlag.AlignVCenter)
-        self.sensors_label.setStyleSheet("font-size: 20px; font-weight: bold; color: #f59f00;")
-        stats_grid.addWidget(self.sensors_label, 2, 1)
-
-        alerts_label = QLabel("Active Alerts:")
-        alerts_label.setStyleSheet("color: #cbd5f5;")
-        stats_grid.addWidget(alerts_label, 3, 0)
-
-        self.alerts_label = QLabel("0")
-        self.alerts_label.setAlignment(Qt.AlignmentFlag.AlignRight | Qt.AlignmentFlag.AlignVCenter)
-        self.alerts_label.setStyleSheet("font-size: 20px; font-weight: bold; color: #ff6b6b;")
-        stats_grid.addWidget(self.alerts_label, 3, 1)
-        
-        stats_layout.addLayout(stats_grid)
-        layout.addWidget(stats_frame)
-    
-    def setup_active_pumps(self, layout):
-        """Setup active pumps list"""
-        pumps_frame = QFrame()
-        pumps_frame.setSizePolicy(QSizePolicy.Policy.Expanding, QSizePolicy.Policy.Expanding)
-        pumps_frame.setStyleSheet("""
-            QFrame {
-                background-color: #1e293b;
-                border-radius: 8px;
-                padding: 15px;
-                border: 1px solid #334155;
-            }
-        """)
-        pumps_layout = QVBoxLayout(pumps_frame)
-        
-        pumps_title = QLabel("Active Pumps")
-        pumps_title.setStyleSheet("font-weight: bold; color: #e3f2fd; font-size: 14px;")
-        pumps_layout.addWidget(pumps_title)
-        
-        self.pumps_list = QListWidget()
-        self.pumps_list.setStyleSheet("""
-            QListWidget {
-                background-color: #0f172a;
-                border: 1px solid #334155;
-                border-radius: 5px;
-                color: #e2e8f0;
-            }
-            QListWidget::item {
-                padding: 8px;
-                border-bottom: 1px solid #334155;
-            }
-            QListWidget::item:selected {
-                background-color: #1e88e5;
-            }
-        """)
-        self.pumps_list.itemClicked.connect(self.on_pump_selected)
-        pumps_layout.addWidget(self.pumps_list)
-        
-        layout.addWidget(pumps_frame)
-    
-    def setup_active_alerts(self, layout):
-        """Setup active alerts display"""
-        alerts_frame = QFrame()
-        alerts_frame.setSizePolicy(QSizePolicy.Policy.Expanding, QSizePolicy.Policy.Maximum)
-        alerts_frame.setStyleSheet("""
-            QFrame {
-                background-color: #1e293b;
-                border-radius: 8px;
-                padding: 15px;
-                border: 1px solid #334155;
-            }
-        """)
-        alerts_layout = QVBoxLayout(alerts_frame)
-        
-        alerts_title = QLabel("Active Alerts")
-        alerts_title.setStyleSheet("font-weight: bold; color: #ff6b6b; font-size: 14px;")
-        alerts_layout.addWidget(alerts_title)
-        
-        self.alerts_list = QLabel("No active alerts")
-        self.alerts_list.setStyleSheet("""
-            QLabel {
-                color: #b0bec5; 
-                padding: 10px;
-                background-color: #0f172a;
-                border-radius: 5px;
-                border: 1px solid #334155;
-            }
-        """)
-        self.alerts_list.setWordWrap(True)
-        self.alerts_list.setMinimumHeight(80)
-        alerts_layout.addWidget(self.alerts_list)
-        
-        # View all alerts button
-        view_all_alerts_btn = QPushButton("View All Alerts")
-        view_all_alerts_btn.clicked.connect(self.view_all_alerts)
-        view_all_alerts_btn.setStyleSheet("""
-            QPushButton {
-                background-color: #dc2626;
-                color: white;
-                padding: 8px;
-                border-radius: 5px;
-                font-weight: bold;
-                border: none;
-            }
-            QPushButton:hover {
-                background-color: #b91c1c;
-            }
-        """)
-        alerts_layout.addWidget(view_all_alerts_btn)
-        
-        layout.addWidget(alerts_frame)
-    
-    def setup_tabs(self):
-        """Setup main tabs"""
-        self.dashboard_tab = DashboardTab()
-        self.analytics_tab = AnalyticsTab()
-        self.maintenance_tab = MaintenanceTab()
-        self.reporting_tab = ReportingTab()
-        self.settings_tab = SettingsTab()
-        
-        self.tab_widget.addTab(self.dashboard_tab, "Dashboard")
-        self.tab_widget.addTab(self.analytics_tab, "Analytics")
-        self.tab_widget.addTab(self.maintenance_tab, "Maintenance")
-        self.tab_widget.addTab(self.reporting_tab, "Reports")
-        self.tab_widget.addTab(self.settings_tab, "Settings")
-        
-        # Customize tab appearance
-        self.tab_widget.setStyleSheet("""
-            QTabWidget::pane {
-                border: 1px solid #334155;
-                background-color: #0f172a;
-            }
-            QTabBar::tab {
-                background-color: #1e293b;
-                color: #94a3b8;
-                padding: 12px 20px;
-                margin-right: 2px;
-                border-top-left-radius: 5px;
-                border-top-right-radius: 5px;
-            }
-            QTabBar::tab:selected {
-                background-color: #1e88e5;
-                color: white;
-            }
-            QTabBar::tab:hover {
-                background-color: #334155;
-            }
-        """)
-        
-        # Connect update signal
-        self.update_signal.connect(self.update_all_tabs)
-    
-    def setup_timer(self):
-        """Setup timer for automatic updates"""
-        self.update_timer = QTimer()
-        self.update_timer.timeout.connect(self.start_background_update)
-        
-        # Set minimum refresh interval
-        refresh_interval = UI_CONFIG.get('refresh_interval', 30000)
-        if refresh_interval < 1000:
-            refresh_interval = 1000
-        self.update_timer.start(refresh_interval)
-
-        self.slow_update_timer = QTimer()
-        self.slow_update_timer.timeout.connect(self.slow_update)
-        self.slow_update_timer.start(300000)  # 5 minutes
-
-    def start_background_update(self):
-        """Start background update in separate thread for sensor data collection"""
-        try:
-            if self._bg_thread is not None and self._bg_thread.isRunning():
-                return
-
-            if not hasattr(self.dashboard_tab, 'generate_sensor_data'):
-                self.auto_update()
-                return
-
-            thread = QThread()
-            worker = BackgroundWorker(self.dashboard_tab.generate_sensor_data)
-
-            worker.moveToThread(thread)
-            thread.started.connect(worker.run)
-
-            worker.signals.result.connect(self.on_sensor_data_ready)
-            worker.signals.error.connect(self.on_worker_error)
-            worker.signals.finished.connect(thread.quit)
-            worker.signals.finished.connect(worker.deleteLater)
-            thread.finished.connect(thread.deleteLater)
-
-            self._bg_thread = thread
-            self._bg_worker = worker
-
-            thread.start()
-        except Exception as e:
-            self.logger.error(f"Error starting background update: {e}")
-
-    def on_sensor_data_ready(self, sensor_data):
-        """Apply background processing results to UI"""
-        try:
-            if hasattr(self.dashboard_tab, 'update_kpi_values'):
-                try:
-                    self.dashboard_tab.update_kpi_values(sensor_data)
-                except Exception:
-                    self.logger.debug("Error in update_kpi_values (ignored).")
-
-            if hasattr(self.dashboard_tab, 'update_live_charts'):
-                try:
-                    self.dashboard_tab.update_live_charts(sensor_data)
-                except Exception:
-                    self.logger.debug("Error updating live charts (ignored).")
-
-            if hasattr(self.dashboard_tab, 'update_predictions'):
-                try:
-                    self.dashboard_tab.update_predictions(sensor_data)
-                except Exception:
-                    self.logger.debug("Error updating predictions (ignored).")
-
-            if hasattr(self.dashboard_tab, 'update_pump_status'):
-                try:
-                    self.dashboard_tab.update_pump_status(sensor_data)
-                except Exception:
-                    self.logger.debug("Error updating pump status (ignored).")
-        except Exception as e:
-            self.logger.error(f"Error applying sensor data to UI: {e}")
-
-    def on_worker_error(self, err_text):
-        self.logger.error(f"Worker error: {err_text}")
-
-    def get_cached_data(self, key, fetch_function, force_refresh=False):
-        """Get data with caching"""
-        now = datetime.now().timestamp() * 1000
-        
-        if not force_refresh and key in self.cache:
-            data, timestamp = self.cache[key]
-            if now - timestamp < self.cache_timeout:
-                return data
-        
-        # Fetch new data
-        data = fetch_function()
-        self.cache[key] = (data, now)
-        return data
-    
-    def clear_cache(self, key=None):
-        """Clear cache"""
-        if key:
-            self.cache.pop(key, None)
-        else:
-            self.cache.clear()
-    
-    def load_initial_data(self):
-        """Load initial data"""
-        self.update_quick_stats()
-        self.update_active_pumps()
-        self.update_active_alerts()
-        self.update_connection_status()
-    
-    def update_quick_stats(self):
-        """Update quick statistics"""
-        try:
-            stats = self.get_cached_data('system_stats', db_manager.get_system_stats)
-            
-            self.total_pumps_label.setText(str(stats.get('total_pumps', 0)))
-            self.operational_label.setText(str(stats.get('operational_pumps', 0)))
-            self.sensors_label.setText(str(stats.get('active_sensors', 0)))
-            self.alerts_label.setText(str(stats.get('active_alerts', 0)))
-            
-        except Exception as e:
-            self.logger.error(f"Error updating statistics: {e}")
-    
-    def update_active_pumps(self):
-        """Update active pumps list"""
-        try:
-            pumps = self.get_cached_data('pumps', db_manager.get_pumps_with_stats)
-
-            current_items = {}
-            for i in range(self.pumps_list.count()):
-                item = self.pumps_list.item(i)
-                pump_id = item.data(Qt.ItemDataRole.UserRole)
-                current_items[pump_id] = (i, item)
-
-            for _, pump in pumps.iterrows():
-                pump_id = pump['id']
-                item_text = self.format_pump_item_text(pump)
-
-                if pump_id in current_items:
-                    index, item = current_items[pump_id]
-                    if item.text() != item_text:
-                        item.setText(item_text)
-                        self.update_pump_item_style(item, pump)
-                    item.setData(Qt.ItemDataRole.UserRole + 1, pump['name'])
-                    current_items.pop(pump_id)
-                else:
-                    self.add_pump_item(pump)
-
-            indices_to_remove = [idx for (idx, _) in current_items.values()]
-            for idx in sorted(indices_to_remove, reverse=True):
-                self.pumps_list.takeItem(idx)
-
-        except Exception as e:
-            self.logger.error(f"Error updating pumps list: {e}")
-    
-    @staticmethod
-    def format_pump_item_text(pump) -> str:
-        """Return a normalized pump entry representation."""
-        status_label = {
-            'operational': 'Operational',
-            'maintenance': 'Maintenance',
-        }.get(pump['status'], 'Offline')
-        return (
-            f"{pump['name']}\n"
-            f"Status: {status_label} | Location: {pump['location']} | "
-            f"Sensors: {pump['sensor_count']}"
-        )
-
-    def add_pump_item(self, pump):
-        """Add new pump item"""
-        item_text = self.format_pump_item_text(pump)
-
-        item = QListWidgetItem(item_text)
-        item.setData(Qt.ItemDataRole.UserRole, pump['id'])
-        item.setData(Qt.ItemDataRole.UserRole + 1, pump['name'])
-        self.update_pump_item_style(item, pump)
-        self.pumps_list.addItem(item)
-    
-    def update_pump_item_style(self, item, pump):
-        """Update pump item style"""
-        if pump['status'] == 'operational':
-            item.setBackground(QColor(81, 207, 102, 50))
-        elif pump['status'] == 'maintenance':
-            item.setBackground(QColor(255, 179, 0, 50))
-        else:
-            item.setBackground(QColor(255, 107, 107, 50))
-    
-    def update_active_alerts(self):
-        """Update active alerts list"""
-        try:
-            alerts = self.get_cached_data('alerts', db_manager.get_active_alerts)
-            
-            if alerts.empty:
-                if self.alerts_list.text() != "No active alerts":
-                    self.alerts_list.setText("No active alerts")
-                return
-            
-            alerts_text = self.format_alerts_text(alerts)
-            if self.alerts_list.text() != alerts_text:
-                self.alerts_list.setText(alerts_text)
-                
-        except Exception as e:
-            self.logger.error(f"Error updating alerts: {e}")
-    
-    def format_alerts_text(self, alerts):
-        """Format alerts text"""
-        alerts_text = ""
-        for _, alert in alerts.head(3).iterrows():  # Show only first 3 alerts
-            severity_label = {
-                'high': 'High severity',
-                'medium': 'Medium severity',
-                'low': 'Low severity',
-            }.get(alert['severity'], 'Info')
-            alerts_text += (
-                f"{severity_label}: {alert['pump_name']} - {alert['message']}\n"
-            )
-
-        if len(alerts) > 3:
-            alerts_text += f"... and {len(alerts) - 3} more alerts"
-        
-        return alerts_text
-    
-    def update_connection_status(self):
-        """Update connection status"""
-        try:
-            stats = self.get_cached_data('system_stats', db_manager.get_system_stats)
-            last_update = stats.get('last_data_update')
-            
-            if last_update:
-                last_update_time = datetime.fromisoformat(last_update.replace('Z', '+00:00'))
-                time_diff = datetime.now().replace(tzinfo=None) - last_update_time.replace(tzinfo=None)
-                
-                if time_diff.total_seconds() < 300:  # Less than 5 minutes
-                    self.connection_status.setText("Connected")
-                    self.connection_status.setStyleSheet("color: #51cf66; font-weight: bold;")
-                else:
-                    self.connection_status.setText("Weak connection")
-                    self.connection_status.setStyleSheet("color: #f59f00; font-weight: bold;")
-            else:
-                self.connection_status.setText("Disconnected")
-                self.connection_status.setStyleSheet("color: #ff6b6b; font-weight: bold;")
-                
-        except Exception as e:
-            self.logger.error(f"Error updating connection status: {e}")
-    
-    def auto_update(self):
-        """Automatic data update"""
-        try:
-            self.update_quick_stats()
-            self.update_active_alerts()
-            self.update_signal.emit()
-        except Exception as e:
-            self.logger.error(f"Error in auto update: {e}")
-            self.clear_cache()
-    
-    def slow_update(self):
-        """Slow data update"""
-        try:
-            self.update_active_pumps()
-            self.update_connection_status()
-        except Exception as e:
-            self.logger.error(f"Error in slow update: {e}")
-    
-    def update_all_tabs(self):
-        """Update all tabs"""
-        self.dashboard_tab.refresh_data()
-        self.analytics_tab.refresh_data()
-        self.maintenance_tab.refresh_data()
-    
-    def create_bottom_status_bar(self):
-        """Create bottom status bar"""
-        self.bottom_status_bar = QStatusBar()
-        self.bottom_status_bar.setStyleSheet("""
-            QStatusBar {
-                background-color: #0f172a;
-                color: #94a3b8;
-                border-top: 1px solid #334155;
-            }
-        """)
-        self.setStatusBar(self.bottom_status_bar)
-        
-        # Add status information
-        self.status_label = QLabel("Ready")
-        self.bottom_status_bar.addWidget(self.status_label)
-        
-        # Add memory information
-        self.memory_label = QLabel()
-        self.update_memory_usage()
-        self.bottom_status_bar.addPermanentWidget(self.memory_label)
-        
-        # Add time
-        self.time_label = QLabel()
-        self.update_time()
-        self.bottom_status_bar.addPermanentWidget(self.time_label)
-        
-        # Update timers - reduced frequency
-        self.time_timer = QTimer()
-        self.time_timer.timeout.connect(self.update_time)
-        self.time_timer.start(5000)  # Every 5 seconds instead of every second
-        
-        self.memory_timer = QTimer()
-        self.memory_timer.timeout.connect(self.update_memory_usage)
-        self.memory_timer.start(30000)  # Every 30 seconds instead of every 5 seconds
-    
-    def update_time(self):
-        """Update time display"""
-        current_time = datetime.now().strftime("%Y-%m-%d %H:%M")
-        self.time_label.setText(f"Time: {current_time}")
-
-    def update_memory_usage(self):
-        """Update memory usage"""
-        try:
-            import psutil
-            process = psutil.Process()
-            memory_usage = process.memory_info().rss / 1024 / 1024  # MB
-            self.memory_label.setText(f"Memory: {memory_usage:.1f} MB")
-        except Exception:
-            self.memory_label.setText("Memory: -- MB")
-    
-    def on_pump_selected(self, item):
-        """When pump is selected from list"""
-        try:
-            pump_id = item.data(Qt.ItemDataRole.UserRole)
-            self.current_pump_id = pump_id
-
-            pump_name = item.data(Qt.ItemDataRole.UserRole + 1)
-            if not pump_name and item.text():
-                pump_name = item.text().splitlines()[0]
-
-            # Update tabs with selected pump
-            if hasattr(self.dashboard_tab, 'select_pump'):
-                self.dashboard_tab.select_pump(pump_id)
-            if hasattr(self.analytics_tab, 'select_pump'):
-                self.analytics_tab.select_pump(pump_id)
-
-            if pump_name:
-                self.status_label.setText(f"Selected pump: {pump_name}")
-            else:
-                self.status_label.setText("Selected pump")
-
-        except Exception as e:
-            self.logger.error(f"Error selecting pump: {e}")
-    
-    def add_new_pump(self):
-        """Add new pump"""
-        try:
-            dialog = AddPumpDialog(self)
-            if dialog.exec() == QDialog.DialogCode.Accepted:
-                pump_data = dialog.get_pump_data()
-                pump_id = db_manager.add_pump(pump_data)
-                
-                if pump_id > 0:
-                    self.status_label.setText(f"Pump added: {pump_data['name']}")
-                    # Clear relevant cache
-                    self.clear_cache('pumps')
-                    self.clear_cache('system_stats')
-                    self.load_initial_data()
-                    self.update_all_tabs()
-                    
-                    # Switch to maintenance tab
-                    self.tab_widget.setCurrentWidget(self.maintenance_tab)
-                    
-                    QMessageBox.information(self, "Success", f"Pump '{pump_data['name']}' added successfully")
-                else:
-                    QMessageBox.warning(self, "Error", "Failed to add pump. Name may be duplicate.")
-            
-        except Exception as e:
-            self.logger.error(f"Error adding pump: {e}")
-            QMessageBox.warning(self, "Error", f"Error adding pump: {str(e)}")
-    
-    def link_sensors(self):
-        """Link sensors to pumps"""
-        try:
-            dialog = LinkSensorsDialog(self)
-            if dialog.exec() == QDialog.DialogCode.Accepted:
-                self.status_label.setText("Sensors linked successfully")
-                # Clear relevant cache
-                self.clear_cache('pumps')
-                self.clear_cache('system_stats')
-                self.clear_cache('alerts')
-                self.load_initial_data()
-                QMessageBox.information(self, "Success", "Sensors linked to pumps successfully")
-            
-        except Exception as e:
-            self.logger.error(f"Error linking sensors: {e}")
-            QMessageBox.warning(self, "Error", f"Error linking sensors: {str(e)}")
-    
-    def open_pump_manager(self):
-        """Open pump manager"""
-        try:
-            self.tab_widget.setCurrentWidget(self.maintenance_tab)
-            self.status_label.setText("Opening pump manager")
-        except Exception as e:
-            self.logger.error(f"Error opening pump manager: {e}")
-    
-    def open_sensor_manager(self):
-        """Open sensor manager"""
-        try:
-            self.tab_widget.setCurrentWidget(self.maintenance_tab)
-            self.status_label.setText("Opening sensor manager")
-        except Exception as e:
-            self.logger.error(f"Error opening sensor manager: {e}")
-    
-    def open_settings(self):
-        """Open settings"""
-        try:
-            self.tab_widget.setCurrentWidget(self.settings_tab)
-            self.status_label.setText("Opening settings")
-        except Exception as e:
-            self.logger.error(f"Error opening settings: {e}")
-    
-    def view_all_alerts(self):
-        """View all alerts"""
-        try:
-            self.tab_widget.setCurrentWidget(self.analytics_tab)
-            self.status_label.setText("Viewing all alerts")
-        except Exception as e:
-            self.logger.error(f"Error viewing alerts: {e}")
-    
-    def import_data(self):
-        """Import data"""
-        try:
-            QMessageBox.information(self, "Import Data", "Import feature will be developed in the next version")
-        except Exception as e:
-            self.logger.error(f"Error importing data: {e}")
-    
-    def export_data(self):
-        """Export data"""
-        try:
-            QMessageBox.information(self, "Export Data", "Export feature will be developed in the next version")
-        except Exception as e:
-            self.logger.error(f"Error exporting data: {e}")
-    
-    def toggle_fullscreen(self):
-        """Toggle fullscreen mode"""
-        if self.isFullScreen():
-            self.showNormal()
-            self.status_label.setText("Exited fullscreen mode")
-        else:
-            self.showFullScreen()
-            self.status_label.setText("Entered fullscreen mode")
-    
-    def show_about(self):
-        """Show about information"""
-        about_text = f"""
-        <h2>{APP_CONFIG['name']}</h2>
-        <p><b>Version:</b> {APP_CONFIG['version']}</p>
-        <p><b>Developer:</b> {APP_CONFIG['developer']}</p>
-        <p><b>Location:</b> {APP_CONFIG['location']}</p>
-        <p><b>Phone:</b> {APP_CONFIG['phone']}</p>
-        <p><b>Email:</b> {APP_CONFIG['email']}</p>
-        <p><b>Description:</b> {APP_CONFIG['description']}</p>
-        <p><b>Copyright:</b> {APP_CONFIG['copyright']}</p>
-        <hr>
-        <p>Integrated system for predicting pump failure using AI.</p>
-        <p>Developed in Python with modern Qt interface.</p>
-        """
-        
-        QMessageBox.about(self, "About", about_text)
-    
-    def show_documentation(self):
-        """Show documentation"""
-        QMessageBox.information(self, "Documentation", "Documentation will be provided in the next version")
-    
-    def new_project(self):
-        """Create new project"""
-        reply = QMessageBox.question(self, "New Project", 
-                                   "Create new project?\nAny unsaved data will be lost.",
-                                   QMessageBox.StandardButton.Yes | 
-                                   QMessageBox.StandardButton.No)
-        
-        if reply == QMessageBox.StandardButton.Yes:
-            self.status_label.setText("New project created")
-            # Clear all cache
-            self.clear_cache()
-            QTimer.singleShot(2000, lambda: self.status_label.setText("Ready"))
-
-    def save_data(self):
-        """Save data"""
-        self.status_label.setText("Saving data...")
-        # Simulate save process
-        QTimer.singleShot(1500, lambda: self.status_label.setText("Data saved"))
-
-    def refresh_data(self):
-        """Manual data refresh"""
-        self.status_label.setText("Refreshing data...")
-        self.clear_cache()
-        # Request background update
-        self.start_background_update()
-        # Light updates
-        self.slow_update()
-        QTimer.singleShot(1000, lambda: self.status_label.setText("Data refreshed"))
-    
-    def apply_window_size(self, width: int, height: int):
-        """Apply window size ensuring limits from config"""
-        try:
-            win_conf = UI_CONFIG.get('window', {})
-            min_w, min_h = win_conf.get('min_size', (640, 480))
-            max_w, max_h = win_conf.get('max_size', (3840, 2160))
-            w = max(min_w, min(width, max_w))
-            h = max(min_h, min(height, max_h))
-            self.resize(w, h)
-            if hasattr(self, 'status_label'):
-                self.status_label.setText(f"Window size: {w}x{h}")
-        except Exception as e:
-            self.logger.error(f"Error applying window size: {e}")
-    
-    def set_window_size_preset(self, preset_name: str):
-        """Set window size based on preset name"""
-        try:
-            presets = UI_CONFIG.get('window', {}).get('presets', {})
-            if preset_name in presets:
-                w, h = presets[preset_name]
-                self.apply_window_size(int(w), int(h))
-            else:
-                self.logger.warning(f"Unknown window size preset: {preset_name}")
-        except Exception as e:
-            self.logger.error(f"Error applying window size preset: {e}")
-    
-    def show_custom_size_dialog(self):
-        """Show custom size dialog"""
-        dlg = CustomSizeDialog(self)
-        if dlg.exec() == QDialog.DialogCode.Accepted:
-            w, h = dlg.get_size()
-            self.apply_window_size(w, h)
-    
-    def closeEvent(self, event):
-        """Handle application close event"""
-        reply = QMessageBox.question(self, "Confirm Exit",
-                                   "Are you sure you want to close the application?",
-                                   QMessageBox.StandardButton.Yes | 
-                                   QMessageBox.StandardButton.No)
-        
-        if reply == QMessageBox.StandardButton.Yes:
-            self.logger.info("iPump application closed")
-            # Save settings and close resources
-            self.update_timer.stop()
-            self.slow_update_timer.stop()
-            self.time_timer.stop()
-            self.memory_timer.stop()
-            event.accept()
-        else:
-            event.ignore()
-
-class AddPumpDialog(QDialog):
-    def __init__(self, parent=None):
-        super().__init__(parent)
-        self.setWindowTitle("Add New Pump")
-        self.setModal(True)
-        self.setMinimumWidth(500)
-        self.setup_ui()
-        
-    def setup_ui(self):
-        """Initialize add pump interface"""
-        layout = QVBoxLayout(self)
-        
-        # Data entry form
-        form_layout = QFormLayout()
-        
-        # Pump name field
-        self.pump_name = QLineEdit()
-        self.pump_name.setPlaceholderText("Enter pump name (required)")
-        self.pump_name.setStyleSheet("padding: 8px; border-radius: 4px;")
-        form_layout.addRow("Pump Name:*", self.pump_name)
-        
-        # Location field
-        self.pump_location = QLineEdit()
-        self.pump_location.setPlaceholderText("Enter pump location (required)")
-        self.pump_location.setStyleSheet("padding: 8px; border-radius: 4px;")
-        form_layout.addRow("Location:*", self.pump_location)
-        
-        # Type field
-        self.pump_type = QComboBox()
-        self.pump_type.addItems(["Centrifugal", "Piston", "Feed", "Auxiliary", "Transfer", "Filter"])
-        self.pump_type.setStyleSheet("padding: 8px; border-radius: 4px;")
-        form_layout.addRow("Pump Type:*", self.pump_type)
-        
-        # Installation date field
-        self.installation_date = QDateEdit()
-        self.installation_date.setDate(QDate.currentDate())
-        self.installation_date.setCalendarPopup(True)
-        self.installation_date.setStyleSheet("padding: 8px; border-radius: 4px;")
-        form_layout.addRow("Installation Date:*", self.installation_date)
-        
-        # Status field
-        self.pump_status = QComboBox()
-        self.pump_status.addItems(["Operational", "Maintenance", "Stopped"])
-        self.pump_status.setStyleSheet("padding: 8px; border-radius: 4px;")
-        form_layout.addRow("Status:*", self.pump_status)
-        
-        # Additional info field
-        self.pump_notes = QTextEdit()
-        self.pump_notes.setMaximumHeight(100)
-        self.pump_notes.setPlaceholderText("Additional notes about the pump...")
-        self.pump_notes.setStyleSheet("padding: 8px; border-radius: 4px;")
-        form_layout.addRow("Notes:", self.pump_notes)
-        
-        layout.addLayout(form_layout)
-        
-        # Additional information
-        info_label = QLabel("Fields marked with * are required")
-        info_label.setStyleSheet("color: #94a3b8; font-size: 12px; padding: 10px;")
-        layout.addWidget(info_label)
-        
-        # Save and cancel buttons
-        button_box = QDialogButtonBox(
-            QDialogButtonBox.StandardButton.Ok | 
-            QDialogButtonBox.StandardButton.Cancel
-        )
-        button_box.accepted.connect(self.accept)
-        button_box.rejected.connect(self.reject)
-        layout.addWidget(button_box)
-        
-    def get_pump_data(self):
-        """Get entered pump data"""
-        status_map = {
-            "Operational": "operational",
-            "Maintenance": "maintenance", 
-            "Stopped": "stopped"
-        }
-        
-        return {
-            'name': self.pump_name.text().strip(),
-            'location': self.pump_location.text().strip(),
-            'type': self.pump_type.currentText(),
-            'installation_date': self.installation_date.date().toString("yyyy-MM-dd"),
-            'status': status_map[self.pump_status.currentText()],
-            'notes': self.pump_notes.toPlainText().strip()
-        }
-    
-    def accept(self):
-        """When OK is clicked"""
-        if not self.pump_name.text().strip():
-            QMessageBox.warning(self, "Warning", "Please enter pump name")
-            return
-        
-        if not self.pump_location.text().strip():
-            QMessageBox.warning(self, "Warning", "Please enter pump location")
-            return
-        
-        super().accept()
-
-class LinkSensorsDialog(QDialog):
-    def __init__(self, parent=None):
-        super().__init__(parent)
-        self.setWindowTitle("Link Sensors to Pumps")
-        self.setModal(True)
-        self.setMinimumWidth(600)
-        self.setup_ui()
-        
-    def setup_ui(self):
-        """Initialize link sensors interface"""
-        layout = QVBoxLayout(self)
-        
-        # Pump selection section
-        pump_group = QGroupBox("Select Pump")
-        pump_layout = QFormLayout(pump_group)
-        
-        self.pump_selector = QComboBox()
-        # Load pumps from database
-        pumps = db_manager.get_pumps()
-        for _, pump in pumps.iterrows():
-            self.pump_selector.addItem(f"{pump['name']} - {pump['location']}", pump['id'])
-        
-        pump_layout.addRow("Pump:", self.pump_selector)
-        layout.addWidget(pump_group)
-        
-        # Available sensors section
-        sensors_group = QGroupBox("Available Sensors for Linking")
-        sensors_layout = QVBoxLayout(sensors_group)
-        
-        # Sensors list
-        self.sensors_list = QListWidget()
-        
-        # Add available sensor types
-        available_sensors = [
-            "Vibration Sensor X - Measure vibration on X axis",
-            "Vibration Sensor Y - Measure vibration on Y axis", 
-            "Vibration Sensor Z - Measure vibration on Z axis",
-            "Temperature Sensor - Measure pump temperature",
-            "Pressure Sensor - Measure operating pressure",
-            "Flow Sensor - Measure flow rate",
-            "Oil Level Sensor - Measure lubrication oil level",
-            "Oil Quality Sensor - Measure oil quality",
-            "Power Consumption Sensor - Measure power consumption",
-            "Bearing Temperature Sensor - Measure bearing temperature"
-        ]
-        
-        for sensor in available_sensors:
-            item = QListWidgetItem(sensor)
-            item.setCheckState(Qt.CheckState.Unchecked)
-            self.sensors_list.addItem(item)
-        
-        sensors_layout.addWidget(self.sensors_list)
-        layout.addWidget(sensors_group)
-        
-        # Control buttons
-        button_layout = QHBoxLayout()
-        
-        self.select_all_btn = QPushButton("Select All")
-        self.select_all_btn.clicked.connect(self.select_all_sensors)
-        button_layout.addWidget(self.select_all_btn)
-        
-        self.deselect_all_btn = QPushButton("Deselect All")
-        self.deselect_all_btn.clicked.connect(self.deselect_all_sensors)
-        button_layout.addWidget(self.deselect_all_btn)
-        
-        button_layout.addStretch()
-        layout.addLayout(button_layout)
-        
-        # Information
-        info_label = QLabel("Select the sensors you want to link to the selected pump")
-        info_label.setStyleSheet("color: #94a3b8; padding: 10px;")
-        layout.addWidget(info_label)
-        
-        # Save and cancel buttons
-        button_box = QDialogButtonBox(
-            QDialogButtonBox.StandardButton.Ok | 
-            QDialogButtonBox.StandardButton.Cancel
-        )
-        button_box.accepted.connect(self.accept)
-        button_box.rejected.connect(self.reject)
-        layout.addWidget(button_box)
-        
-    def select_all_sensors(self):
-        """Select all sensors"""
-        for i in range(self.sensors_list.count()):
-            item = self.sensors_list.item(i)
-            item.setCheckState(Qt.CheckState.Checked)
-    
-    def deselect_all_sensors(self):
-        """Deselect all sensors"""
-        for i in range(self.sensors_list.count()):
-            item = self.sensors_list.item(i)
-            item.setCheckState(Qt.CheckState.Unchecked)
-    
-    def get_selected_sensors(self):
-        """Get selected sensors"""
-        selected_sensors = []
-        sensor_type_map = {
-            "Vibration Sensor X": "vibration_x",
-            "Vibration Sensor Y": "vibration_y",
-            "Vibration Sensor Z": "vibration_z",
-            "Temperature Sensor": "temperature",
-            "Pressure Sensor": "pressure",
-            "Flow Sensor": "flow_rate",
-            "Oil Level Sensor": "oil_level",
-            "Oil Quality Sensor": "oil_quality",
-            "Power Consumption Sensor": "power_consumption",
-            "Bearing Temperature Sensor": "bearing_temperature"
-        }
-        
-        for i in range(self.sensors_list.count()):
-            item = self.sensors_list.item(i)
-            if item.checkState() == Qt.CheckState.Checked:
-                sensor_name = item.text().split(' - ')[0]
-                sensor_type = sensor_type_map.get(sensor_name, sensor_name)
-                selected_sensors.append({
-                    'sensor_type': sensor_type,
-                    'sensor_id': f"{sensor_type.upper()}_{self.pump_selector.currentData()}_{i+1}",
-                    'model': 'Generic Sensor'
-                })
-        
-        return selected_sensors
-    
-    def accept(self):
-        """When OK is clicked"""
-        selected_sensors = self.get_selected_sensors()
-        if not selected_sensors:
-            QMessageBox.warning(self, "Warning", "Please select at least one sensor")
-            return
-        
-        pump_id = self.pump_selector.currentData()
-        pump_name = self.pump_selector.currentText().split(' - ')[0]
-        
-        # Show linking summary
-        summary_lines = [
-            "Linking Summary:",
-            "",
-            f"Pump: {pump_name}",
-            f"Selected Sensors: {len(selected_sensors)}",
-            "",
-            "Selected Sensors:",
-        ]
-        summary_lines.extend([f"- {sensor['sensor_type']}" for sensor in selected_sensors])
-        summary = "\n".join(summary_lines)
-        
-        reply = QMessageBox.question(
-            self, 
-            "Confirm Linking", 
-            summary + "\nDo you want to proceed with linking?",
-            QMessageBox.StandardButton.Yes | QMessageBox.StandardButton.No
-        )
-        
-        if reply == QMessageBox.StandardButton.Yes:
-            # Execute actual linking process
-            success = db_manager.link_sensors_to_pump(pump_id, selected_sensors)
-            if success:
-                super().accept()
-            else:
-                QMessageBox.warning(self, "Error", "Failed to link sensors. Some sensors may already be linked.")
-
-class CustomSizeDialog(QDialog):
-    def __init__(self, parent=None):
-        super().__init__(parent)
-        self.setWindowTitle("Custom Window Size")
-        self.setModal(True)
-        layout = QFormLayout(self)
-    
-        self.width_spin = QSpinBox()
-        self.width_spin.setRange(320, 7680)
-        self.width_spin.setValue(UI_CONFIG.get('window', {}).get('default_size', (1200,800))[0])
-    
-        self.height_spin = QSpinBox()
-        self.height_spin.setRange(240, 4320)
-        self.height_spin.setValue(UI_CONFIG.get('window', {}).get('default_size', (1200,800))[1])
-    
-        layout.addRow("Width (px):", self.width_spin)
-        layout.addRow("Height (px):", self.height_spin)
-    
-        button_box = QDialogButtonBox(QDialogButtonBox.StandardButton.Ok | QDialogButtonBox.StandardButton.Cancel)
-        button_box.accepted.connect(self.accept)
-        button_box.rejected.connect(self.reject)
-        layout.addRow(button_box)
-    
-    def get_size(self):
+"""
+Main window for iPump application
+"""
+
+from PyQt6.QtWidgets import (QMainWindow, QWidget, QVBoxLayout, QHBoxLayout,
+                             QTabWidget, QStatusBar, QMessageBox, QToolBar,
+                             QPushButton, QLabel, QSplitter, QFrame, QMenu,
+                             QDialog, QDialogButtonBox, QFormLayout, QLineEdit, QGridLayout,
+                             QComboBox, QDateEdit, QTextEdit, QListWidget, QListWidgetItem, QGroupBox,
+ codex/fix-program-comments-and-layout-k7g1qm
+                             QSpinBox, QScrollArea, QSizePolicy)
+
+                             QSpinBox)
+ main
+from PyQt6.QtGui import QAction, QIcon, QFont, QPalette, QColor
+from PyQt6.QtCore import Qt, QTimer, pyqtSignal, QDate, QThread, QSize
+import matplotlib.pyplot as plt
+from matplotlib.backends.backend_qt5agg import FigureCanvasQTAgg as FigureCanvas
+from matplotlib.figure import Figure
+import numpy as np
+from datetime import datetime, timedelta
+import pandas as pd
+
+from ui.dashboard import DashboardTab
+from ui.analytics import AnalyticsTab
+from ui.maintenance import MaintenanceTab
+from ui.reporting import ReportingTab
+from ui.settings import SettingsTab
+
+from config import APP_CONFIG, UI_CONFIG
+from database import db_manager
+from ai_models import failure_predictor
+from utils.logger import get_logger
+
+from ui.workers import BackgroundWorker
+
+class MainWindow(QMainWindow):
+    update_signal = pyqtSignal()
+    
+    def __init__(self):
+        super().__init__()
+        self.logger = get_logger()
+        self.current_pump_id = 1
+        self.cache = {}  # Add caching system
+        self.cache_timeout = 30000  # 30 seconds
+        self.last_update_time = {}
+        self._bg_thread = None
+        self._bg_worker = None
+        self.setup_ui()
+        self.setup_timer()
+        self.load_initial_data()
+
+    def setup_ui(self):
+        """Initialize user interface"""
+        self.setWindowTitle(APP_CONFIG['name'])
+        self.setGeometry(100, 100, 1400, 900)
+        
+        # Create main toolbar
+        self.create_toolbar()
+        
+        # Create main menu
+        self.create_menubar()
+        
+        # Create central widget
+        central_widget = QWidget()
+        self.setCentralWidget(central_widget)
+        
+        # Main layout
+        main_layout = QVBoxLayout(central_widget)
+        main_layout.setContentsMargins(5, 5, 5, 5)
+        main_layout.setSpacing(5)
+        
+        # Top status bar
+        self.create_status_bar()
+        main_layout.addWidget(self.top_status_bar)
+        
+        # Main content area
+        content_splitter = QSplitter(Qt.Orientation.Horizontal)
+        
+        # Side panel
+        self.side_panel = self.create_side_panel()
+        content_splitter.addWidget(self.side_panel)
+        
+        # Main tabs area
+        self.tab_widget = QTabWidget()
+        self.setup_tabs()
+        content_splitter.addWidget(self.tab_widget)
+        
+        # Set split ratios
+        content_splitter.setSizes([300, 1100])
+        main_layout.addWidget(content_splitter)
+        
+        # Bottom status bar
+        self.create_bottom_status_bar()
+        main_layout.addWidget(self.bottom_status_bar)
+
+    @staticmethod
+    def configure_push_button(button: QPushButton, *, accent: bool = False) -> None:
+        """Apply a consistent style to QPushButton instances."""
+        button.setMinimumHeight(44)
+        button.setCursor(Qt.CursorShape.PointingHandCursor)
+        button.setStyleSheet(
+            """
+            QPushButton {
+                background-color: %s;
+                border: 1px solid #1e293b;
+                border-radius: 6px;
+                color: #e2e8f0;
+                font-size: 13px;
+                font-weight: 500;
+                padding: 8px 16px;
+                text-align: center;
+            }
+            QPushButton:hover {
+                background-color: %s;
+            }
+            QPushButton:pressed {
+                background-color: %s;
+            }
+            """
+            % (
+                "#2563eb" if accent else "#1e293b",
+                "#1d4ed8" if accent else "#243447",
+                "#1e40af" if accent else "#1b2533",
+            )
+        )
+        
+    def create_menubar(self):
+        """Create menu bar"""
+        menubar = self.menuBar()
+        
+        # File menu
+        file_menu = menubar.addMenu("File")
+        
+        new_pump_action = QAction("Add New Pump", self)
+        new_pump_action.setShortcut("Ctrl+P")
+        new_pump_action.triggered.connect(self.add_new_pump)
+        file_menu.addAction(new_pump_action)
+        
+        link_sensors_action = QAction("Link Sensors", self)
+        link_sensors_action.setShortcut("Ctrl+S")
+        link_sensors_action.triggered.connect(self.link_sensors)
+        file_menu.addAction(link_sensors_action)
+        
+        file_menu.addSeparator()
+        
+        import_action = QAction("Import Data", self)
+        import_action.setShortcut("Ctrl+I")
+        import_action.triggered.connect(self.import_data)
+        file_menu.addAction(import_action)
+        
+        export_action = QAction("Export Data", self)
+        export_action.setShortcut("Ctrl+E")
+        export_action.triggered.connect(self.export_data)
+        file_menu.addAction(export_action)
+        
+        file_menu.addSeparator()
+        
+        exit_action = QAction("Exit", self)
+        exit_action.setShortcut("Ctrl+Q")
+        exit_action.triggered.connect(self.close)
+        file_menu.addAction(exit_action)
+        
+        # View menu
+        view_menu = menubar.addMenu("View")
+        
+        refresh_action = QAction("Refresh", self)
+        refresh_action.setShortcut("F5")
+        refresh_action.triggered.connect(self.refresh_data)
+        view_menu.addAction(refresh_action)
+        
+        # Window size submenu
+        window_menu = view_menu.addMenu("Window Size")
+        
+        small_action = QAction("Small (800x600)", self)
+        small_action.triggered.connect(lambda: self.set_window_size_preset('small'))
+        window_menu.addAction(small_action)
+        
+        medium_action = QAction("Medium (1024x768)", self)
+        medium_action.triggered.connect(lambda: self.set_window_size_preset('medium'))
+        window_menu.addAction(medium_action)
+        
+        large_action = QAction("Large (1366x900)", self)
+        large_action.triggered.connect(lambda: self.set_window_size_preset('large'))
+        window_menu.addAction(large_action)
+        
+        window_menu.addSeparator()
+        
+        custom_action = QAction("Custom...", self)
+        custom_action.triggered.connect(self.show_custom_size_dialog)
+        window_menu.addAction(custom_action)
+        
+        default_action = QAction("Default", self)
+        default_action.triggered.connect(lambda: self.set_window_size_preset('default'))
+        window_menu.addAction(default_action)
+        
+        fullscreen_action = QAction("Fullscreen", self)
+        fullscreen_action.setShortcut("F11")
+        fullscreen_action.triggered.connect(self.toggle_fullscreen)
+        view_menu.addAction(fullscreen_action)
+        
+        # Tools menu
+        tools_menu = menubar.addMenu("Tools")
+        
+        pump_manager_action = QAction("Pump Manager", self)
+        pump_manager_action.setShortcut("Ctrl+M")
+        pump_manager_action.triggered.connect(self.open_pump_manager)
+        tools_menu.addAction(pump_manager_action)
+        
+        sensor_manager_action = QAction("Sensor Manager", self)
+        sensor_manager_action.setShortcut("Ctrl+L")
+        sensor_manager_action.triggered.connect(self.open_sensor_manager)
+        tools_menu.addAction(sensor_manager_action)
+        
+        # Help menu
+        help_menu = menubar.addMenu("Help")
+        
+        about_action = QAction("About", self)
+        about_action.triggered.connect(self.show_about)
+        help_menu.addAction(about_action)
+        
+        docs_action = QAction("Documentation", self)
+        docs_action.triggered.connect(self.show_documentation)
+        help_menu.addAction(docs_action)
+        
+    def create_toolbar(self):
+        """Create toolbar with pump management buttons"""
+        toolbar = QToolBar("Main Toolbar")
+        toolbar.setMovable(False)
+        toolbar.setIconSize(QSize(32, 32))
+        toolbar.setStyleSheet(
+            """
+            QToolBar {
+                padding: 4px 10px;
+                spacing: 10px;
+            }
+            QToolButton {
+                padding: 6px 14px;
+                margin: 0 4px;
+                font-size: 13px;
+                font-weight: 500;
+                color: #e2e8f0;
+            }
+            QToolButton:hover {
+                background-color: #1e293b;
+                border-radius: 4px;
+            }
+            """
+        )
+        self.addToolBar(toolbar)
+
+        # File actions
+        new_action = QAction("New Project", self)
+        new_action.setShortcut("Ctrl+N")
+        new_action.triggered.connect(self.new_project)
+        toolbar.addAction(new_action)
+        
+        save_action = QAction("Save", self)
+        save_action.setShortcut("Ctrl+S")
+        save_action.triggered.connect(self.save_data)
+        toolbar.addAction(save_action)
+        
+        toolbar.addSeparator()
+        
+        # Pump management buttons
+        add_pump_action = QAction("Add Pump", self)
+        add_pump_action.triggered.connect(self.add_new_pump)
+        toolbar.addAction(add_pump_action)
+        
+        link_sensors_action = QAction("Link Sensors", self)
+        link_sensors_action.triggered.connect(self.link_sensors)
+        toolbar.addAction(link_sensors_action)
+        
+        toolbar.addSeparator()
+        
+        # View actions
+        refresh_action = QAction("Refresh", self)
+        refresh_action.setShortcut("F5")
+        refresh_action.triggered.connect(self.refresh_data)
+        toolbar.addAction(refresh_action)
+        
+        # Settings button
+        settings_action = QAction("Settings", self)
+        settings_action.triggered.connect(self.open_settings)
+        toolbar.addAction(settings_action)
+        
+    def create_status_bar(self):
+        """Create top status bar"""
+        self.top_status_bar = QFrame()
+        self.top_status_bar.setMaximumHeight(60)
+        self.top_status_bar.setStyleSheet("""
+            QFrame {
+                background: qlineargradient(x1: 0, y1: 0, x2: 0, y2: 1,
+                    stop: 0 #1e3a5f, stop: 1 #0d1b2a);
+                border-bottom: 2px solid #1e88e5;
+            }
+        """)
+        
+        top_layout = QHBoxLayout(self.top_status_bar)
+        top_layout.setContentsMargins(15, 5, 15, 5)
+        
+        # Application title
+        title_label = QLabel(APP_CONFIG['name'])
+        title_font = QFont()
+        title_font.setPointSize(16)
+        title_font.setBold(True)
+        title_label.setFont(title_font)
+        title_label.setStyleSheet("color: #1e88e5;")
+        
+        # System info
+        system_info = QLabel(
+            f"Version: {APP_CONFIG['version']} | {APP_CONFIG['developer']}"
+        )
+        system_info.setStyleSheet("color: #90a4ae;")
+
+        # Connection status
+        self.connection_status = QLabel("Connected")
+        self.connection_status.setStyleSheet("color: #51cf66; font-weight: bold;")
+        
+        top_layout.addWidget(title_label)
+        top_layout.addStretch()
+        top_layout.addWidget(system_info)
+        top_layout.addSpacing(20)
+        top_layout.addWidget(self.connection_status)
+        
+    def create_side_panel(self):
+        """Create side panel with quick buttons"""
+        side_panel = QFrame()
+        side_panel.setFrameShape(QFrame.Shape.StyledPanel)
+        side_panel.setFixedWidth(320)
+        side_panel.setStyleSheet("""
+            QFrame {
+                background-color: #0f172a;
+                border-right: 1px solid #1e293b;
+            }
+        """)
+
+        outer_layout = QVBoxLayout(side_panel)
+        outer_layout.setContentsMargins(0, 0, 0, 0)
+
+        scroll_area = QScrollArea()
+        scroll_area.setWidgetResizable(True)
+        scroll_area.setHorizontalScrollBarPolicy(Qt.ScrollBarPolicy.ScrollBarAlwaysOff)
+        scroll_area.setFrameShape(QFrame.Shape.NoFrame)
+
+        content_widget = QWidget()
+        layout = QVBoxLayout(content_widget)
+        layout.setContentsMargins(12, 12, 12, 12)
+        layout.setSpacing(15)
+        layout.setAlignment(Qt.AlignmentFlag.AlignTop)
+        
+        # Side panel title
+        side_title = QLabel("System Overview")
+        side_title.setStyleSheet("""
+            QLabel {
+                font-size: 16px;
+                font-weight: bold;
+                color: #1e88e5;
+                padding: 10px;
+                border-bottom: 2px solid #1e88e5;
+                background-color: #1e293b;
+                border-radius: 5px;
+            }
+        """)
+        side_title.setAlignment(Qt.AlignmentFlag.AlignCenter)
+        layout.addWidget(side_title)
+        
+        # Quick actions
+        quick_actions_group = QGroupBox("Quick Actions")
+        quick_actions_group.setSizePolicy(QSizePolicy.Policy.Expanding, QSizePolicy.Policy.Maximum)
+        quick_actions_group.setStyleSheet("""
+            QGroupBox {
+                font-weight: bold;
+                color: #e2e8f0;
+                border: 2px solid #334155;
+                border-radius: 8px;
+                margin-top: 10px;
+                padding-top: 10px;
+            }
+            QGroupBox::title {
+                subcontrol-origin: margin;
+                left: 10px;
+                padding: 0 5px 0 5px;
+                color: #94a3b8;
+            }
+        """)
+        quick_actions_layout = QVBoxLayout(quick_actions_group)
+        
+        # Add new pump button
+        self.quick_add_pump_btn = QPushButton("Add New Pump")
+        self.configure_push_button(self.quick_add_pump_btn, accent=True)
+        self.quick_add_pump_btn.clicked.connect(self.add_new_pump)
+        quick_actions_layout.addWidget(self.quick_add_pump_btn)
+
+        # Link sensors button
+        self.quick_link_sensors_btn = QPushButton("Link Sensors to Pumps")
+        self.configure_push_button(self.quick_link_sensors_btn)
+        self.quick_link_sensors_btn.clicked.connect(self.link_sensors)
+        quick_actions_layout.addWidget(self.quick_link_sensors_btn)
+
+        # Pump manager button
+        self.quick_manage_pumps_btn = QPushButton("Manage Pumps")
+        self.configure_push_button(self.quick_manage_pumps_btn)
+        self.quick_manage_pumps_btn.clicked.connect(self.open_pump_manager)
+        quick_actions_layout.addWidget(self.quick_manage_pumps_btn)
+        
+ codex/fix-program-comments-and-layout-k7g1qm
+        layout.addWidget(quick_actions_group)
+
+        layout.addWidget(quick_actions_group)
+ main
+        
+        # Quick stats
+        self.setup_quick_stats(layout)
+        
+        # Active pumps
+        self.setup_active_pumps(layout)
+        
+        # Active alerts
+        self.setup_active_alerts(layout)
+        
+        layout.addStretch()
+
+        scroll_area.setWidget(content_widget)
+        outer_layout.addWidget(scroll_area)
+
+        return side_panel
+    
+    def setup_quick_stats(self, layout):
+        """Setup quick statistics"""
+        stats_frame = QFrame()
+        stats_frame.setSizePolicy(QSizePolicy.Policy.Expanding, QSizePolicy.Policy.Maximum)
+        stats_frame.setStyleSheet("""
+            QFrame {
+                background-color: #1e293b;
+                border-radius: 8px;
+                padding: 15px;
+                border: 1px solid #334155;
+            }
+        """)
+        stats_layout = QVBoxLayout(stats_frame)
+        
+        stats_title = QLabel("Quick Statistics")
+        stats_title.setStyleSheet("font-weight: bold; color: #e3f2fd; font-size: 14px;")
+        stats_layout.addWidget(stats_title)
+        
+        # Live statistics
+        stats_grid = QGridLayout()
+        stats_grid.setVerticalSpacing(8)
+        stats_grid.setHorizontalSpacing(12)
+        stats_grid.setColumnStretch(0, 1)
+        stats_grid.setColumnStretch(1, 0)
+        
+        total_pumps_label = QLabel("Total Pumps:")
+        total_pumps_label.setStyleSheet("color: #cbd5f5;")
+        stats_grid.addWidget(total_pumps_label, 0, 0)
+
+        self.total_pumps_label = QLabel("0")
+        self.total_pumps_label.setAlignment(Qt.AlignmentFlag.AlignRight | Qt.AlignmentFlag.AlignVCenter)
+        self.total_pumps_label.setStyleSheet("font-size: 20px; font-weight: bold; color: #1e88e5;")
+        stats_grid.addWidget(self.total_pumps_label, 0, 1)
+
+        operational_label = QLabel("Operational Pumps:")
+        operational_label.setStyleSheet("color: #cbd5f5;")
+        stats_grid.addWidget(operational_label, 1, 0)
+
+        self.operational_label = QLabel("0")
+        self.operational_label.setAlignment(Qt.AlignmentFlag.AlignRight | Qt.AlignmentFlag.AlignVCenter)
+        self.operational_label.setStyleSheet("font-size: 20px; font-weight: bold; color: #51cf66;")
+        stats_grid.addWidget(self.operational_label, 1, 1)
+
+        sensors_label = QLabel("Active Sensors:")
+        sensors_label.setStyleSheet("color: #cbd5f5;")
+        stats_grid.addWidget(sensors_label, 2, 0)
+
+        self.sensors_label = QLabel("0")
+        self.sensors_label.setAlignment(Qt.AlignmentFlag.AlignRight | Qt.AlignmentFlag.AlignVCenter)
+        self.sensors_label.setStyleSheet("font-size: 20px; font-weight: bold; color: #f59f00;")
+        stats_grid.addWidget(self.sensors_label, 2, 1)
+
+        alerts_label = QLabel("Active Alerts:")
+        alerts_label.setStyleSheet("color: #cbd5f5;")
+        stats_grid.addWidget(alerts_label, 3, 0)
+
+        self.alerts_label = QLabel("0")
+        self.alerts_label.setAlignment(Qt.AlignmentFlag.AlignRight | Qt.AlignmentFlag.AlignVCenter)
+        self.alerts_label.setStyleSheet("font-size: 20px; font-weight: bold; color: #ff6b6b;")
+        stats_grid.addWidget(self.alerts_label, 3, 1)
+        
+        stats_layout.addLayout(stats_grid)
+        layout.addWidget(stats_frame)
+    
+    def setup_active_pumps(self, layout):
+        """Setup active pumps list"""
+        pumps_frame = QFrame()
+        pumps_frame.setSizePolicy(QSizePolicy.Policy.Expanding, QSizePolicy.Policy.Expanding)
+        pumps_frame.setStyleSheet("""
+            QFrame {
+                background-color: #1e293b;
+                border-radius: 8px;
+                padding: 15px;
+                border: 1px solid #334155;
+            }
+        """)
+        pumps_layout = QVBoxLayout(pumps_frame)
+        
+        pumps_title = QLabel("Active Pumps")
+        pumps_title.setStyleSheet("font-weight: bold; color: #e3f2fd; font-size: 14px;")
+        pumps_layout.addWidget(pumps_title)
+        
+        self.pumps_list = QListWidget()
+        self.pumps_list.setStyleSheet("""
+            QListWidget {
+                background-color: #0f172a;
+                border: 1px solid #334155;
+                border-radius: 5px;
+                color: #e2e8f0;
+            }
+            QListWidget::item {
+                padding: 8px;
+                border-bottom: 1px solid #334155;
+            }
+            QListWidget::item:selected {
+                background-color: #1e88e5;
+            }
+        """)
+        self.pumps_list.itemClicked.connect(self.on_pump_selected)
+        pumps_layout.addWidget(self.pumps_list)
+        
+        layout.addWidget(pumps_frame)
+    
+    def setup_active_alerts(self, layout):
+        """Setup active alerts display"""
+        alerts_frame = QFrame()
+        alerts_frame.setSizePolicy(QSizePolicy.Policy.Expanding, QSizePolicy.Policy.Maximum)
+        alerts_frame.setStyleSheet("""
+            QFrame {
+                background-color: #1e293b;
+                border-radius: 8px;
+                padding: 15px;
+                border: 1px solid #334155;
+            }
+        """)
+        alerts_layout = QVBoxLayout(alerts_frame)
+        
+        alerts_title = QLabel("Active Alerts")
+        alerts_title.setStyleSheet("font-weight: bold; color: #ff6b6b; font-size: 14px;")
+        alerts_layout.addWidget(alerts_title)
+        
+        self.alerts_list = QLabel("No active alerts")
+        self.alerts_list.setStyleSheet("""
+            QLabel {
+                color: #b0bec5; 
+                padding: 10px;
+                background-color: #0f172a;
+                border-radius: 5px;
+                border: 1px solid #334155;
+            }
+        """)
+        self.alerts_list.setWordWrap(True)
+        self.alerts_list.setMinimumHeight(80)
+        alerts_layout.addWidget(self.alerts_list)
+        
+        # View all alerts button
+        view_all_alerts_btn = QPushButton("View All Alerts")
+        view_all_alerts_btn.clicked.connect(self.view_all_alerts)
+        view_all_alerts_btn.setStyleSheet("""
+            QPushButton {
+                background-color: #dc2626;
+                color: white;
+                padding: 8px;
+                border-radius: 5px;
+                font-weight: bold;
+                border: none;
+            }
+            QPushButton:hover {
+                background-color: #b91c1c;
+            }
+        """)
+        alerts_layout.addWidget(view_all_alerts_btn)
+        
+        layout.addWidget(alerts_frame)
+    
+    def setup_tabs(self):
+        """Setup main tabs"""
+        self.dashboard_tab = DashboardTab()
+        self.analytics_tab = AnalyticsTab()
+        self.maintenance_tab = MaintenanceTab()
+        self.reporting_tab = ReportingTab()
+        self.settings_tab = SettingsTab()
+        
+        self.tab_widget.addTab(self.dashboard_tab, "Dashboard")
+        self.tab_widget.addTab(self.analytics_tab, "Analytics")
+        self.tab_widget.addTab(self.maintenance_tab, "Maintenance")
+        self.tab_widget.addTab(self.reporting_tab, "Reports")
+        self.tab_widget.addTab(self.settings_tab, "Settings")
+        
+        # Customize tab appearance
+        self.tab_widget.setStyleSheet("""
+            QTabWidget::pane {
+                border: 1px solid #334155;
+                background-color: #0f172a;
+            }
+            QTabBar::tab {
+                background-color: #1e293b;
+                color: #94a3b8;
+                padding: 12px 20px;
+                margin-right: 2px;
+                border-top-left-radius: 5px;
+                border-top-right-radius: 5px;
+            }
+            QTabBar::tab:selected {
+                background-color: #1e88e5;
+                color: white;
+            }
+            QTabBar::tab:hover {
+                background-color: #334155;
+            }
+        """)
+        
+        # Connect update signal
+        self.update_signal.connect(self.update_all_tabs)
+    
+    def setup_timer(self):
+        """Setup timer for automatic updates"""
+        self.update_timer = QTimer()
+        self.update_timer.timeout.connect(self.start_background_update)
+        
+        # Set minimum refresh interval
+        refresh_interval = UI_CONFIG.get('refresh_interval', 30000)
+        if refresh_interval < 1000:
+            refresh_interval = 1000
+        self.update_timer.start(refresh_interval)
+
+        self.slow_update_timer = QTimer()
+        self.slow_update_timer.timeout.connect(self.slow_update)
+        self.slow_update_timer.start(300000)  # 5 minutes
+
+    def start_background_update(self):
+        """Start background update in separate thread for sensor data collection"""
+        try:
+            if self._bg_thread is not None and self._bg_thread.isRunning():
+                return
+
+            if not hasattr(self.dashboard_tab, 'generate_sensor_data'):
+                self.auto_update()
+                return
+
+            thread = QThread()
+            worker = BackgroundWorker(self.dashboard_tab.generate_sensor_data)
+
+            worker.moveToThread(thread)
+            thread.started.connect(worker.run)
+
+            worker.signals.result.connect(self.on_sensor_data_ready)
+            worker.signals.error.connect(self.on_worker_error)
+            worker.signals.finished.connect(thread.quit)
+            worker.signals.finished.connect(worker.deleteLater)
+            thread.finished.connect(thread.deleteLater)
+
+            self._bg_thread = thread
+            self._bg_worker = worker
+
+            thread.start()
+        except Exception as e:
+            self.logger.error(f"Error starting background update: {e}")
+
+    def on_sensor_data_ready(self, sensor_data):
+        """Apply background processing results to UI"""
+        try:
+            if hasattr(self.dashboard_tab, 'update_kpi_values'):
+                try:
+                    self.dashboard_tab.update_kpi_values(sensor_data)
+                except Exception:
+                    self.logger.debug("Error in update_kpi_values (ignored).")
+
+            if hasattr(self.dashboard_tab, 'update_live_charts'):
+                try:
+                    self.dashboard_tab.update_live_charts(sensor_data)
+                except Exception:
+                    self.logger.debug("Error updating live charts (ignored).")
+
+            if hasattr(self.dashboard_tab, 'update_predictions'):
+                try:
+                    self.dashboard_tab.update_predictions(sensor_data)
+                except Exception:
+                    self.logger.debug("Error updating predictions (ignored).")
+
+            if hasattr(self.dashboard_tab, 'update_pump_status'):
+                try:
+                    self.dashboard_tab.update_pump_status(sensor_data)
+                except Exception:
+                    self.logger.debug("Error updating pump status (ignored).")
+        except Exception as e:
+            self.logger.error(f"Error applying sensor data to UI: {e}")
+
+    def on_worker_error(self, err_text):
+        self.logger.error(f"Worker error: {err_text}")
+
+    def get_cached_data(self, key, fetch_function, force_refresh=False):
+        """Get data with caching"""
+        now = datetime.now().timestamp() * 1000
+        
+        if not force_refresh and key in self.cache:
+            data, timestamp = self.cache[key]
+            if now - timestamp < self.cache_timeout:
+                return data
+        
+        # Fetch new data
+        data = fetch_function()
+        self.cache[key] = (data, now)
+        return data
+    
+    def clear_cache(self, key=None):
+        """Clear cache"""
+        if key:
+            self.cache.pop(key, None)
+        else:
+            self.cache.clear()
+    
+    def load_initial_data(self):
+        """Load initial data"""
+        self.update_quick_stats()
+        self.update_active_pumps()
+        self.update_active_alerts()
+        self.update_connection_status()
+    
+    def update_quick_stats(self):
+        """Update quick statistics"""
+        try:
+            stats = self.get_cached_data('system_stats', db_manager.get_system_stats)
+            
+            self.total_pumps_label.setText(str(stats.get('total_pumps', 0)))
+            self.operational_label.setText(str(stats.get('operational_pumps', 0)))
+            self.sensors_label.setText(str(stats.get('active_sensors', 0)))
+            self.alerts_label.setText(str(stats.get('active_alerts', 0)))
+            
+        except Exception as e:
+            self.logger.error(f"Error updating statistics: {e}")
+    
+    def update_active_pumps(self):
+        """Update active pumps list"""
+        try:
+            pumps = self.get_cached_data('pumps', db_manager.get_pumps_with_stats)
+
+            current_items = {}
+            for i in range(self.pumps_list.count()):
+                item = self.pumps_list.item(i)
+                pump_id = item.data(Qt.ItemDataRole.UserRole)
+                current_items[pump_id] = (i, item)
+
+            for _, pump in pumps.iterrows():
+                pump_id = pump['id']
+                item_text = self.format_pump_item_text(pump)
+
+                if pump_id in current_items:
+                    index, item = current_items[pump_id]
+                    if item.text() != item_text:
+                        item.setText(item_text)
+                        self.update_pump_item_style(item, pump)
+                    item.setData(Qt.ItemDataRole.UserRole + 1, pump['name'])
+                    current_items.pop(pump_id)
+                else:
+                    self.add_pump_item(pump)
+
+            indices_to_remove = [idx for (idx, _) in current_items.values()]
+            for idx in sorted(indices_to_remove, reverse=True):
+                self.pumps_list.takeItem(idx)
+
+        except Exception as e:
+            self.logger.error(f"Error updating pumps list: {e}")
+    
+    @staticmethod
+    def format_pump_item_text(pump) -> str:
+        """Return a normalized pump entry representation."""
+        status_label = {
+            'operational': 'Operational',
+            'maintenance': 'Maintenance',
+        }.get(pump['status'], 'Offline')
+        return (
+            f"{pump['name']}\n"
+            f"Status: {status_label} | Location: {pump['location']} | "
+            f"Sensors: {pump['sensor_count']}"
+        )
+
+    def add_pump_item(self, pump):
+        """Add new pump item"""
+        item_text = self.format_pump_item_text(pump)
+
+        item = QListWidgetItem(item_text)
+        item.setData(Qt.ItemDataRole.UserRole, pump['id'])
+        item.setData(Qt.ItemDataRole.UserRole + 1, pump['name'])
+        self.update_pump_item_style(item, pump)
+        self.pumps_list.addItem(item)
+    
+    def update_pump_item_style(self, item, pump):
+        """Update pump item style"""
+        if pump['status'] == 'operational':
+            item.setBackground(QColor(81, 207, 102, 50))
+        elif pump['status'] == 'maintenance':
+            item.setBackground(QColor(255, 179, 0, 50))
+        else:
+            item.setBackground(QColor(255, 107, 107, 50))
+    
+    def update_active_alerts(self):
+        """Update active alerts list"""
+        try:
+            alerts = self.get_cached_data('alerts', db_manager.get_active_alerts)
+            
+            if alerts.empty:
+                if self.alerts_list.text() != "No active alerts":
+                    self.alerts_list.setText("No active alerts")
+                return
+            
+            alerts_text = self.format_alerts_text(alerts)
+            if self.alerts_list.text() != alerts_text:
+                self.alerts_list.setText(alerts_text)
+                
+        except Exception as e:
+            self.logger.error(f"Error updating alerts: {e}")
+    
+    def format_alerts_text(self, alerts):
+        """Format alerts text"""
+        alerts_text = ""
+        for _, alert in alerts.head(3).iterrows():  # Show only first 3 alerts
+            severity_label = {
+                'high': 'High severity',
+                'medium': 'Medium severity',
+                'low': 'Low severity',
+            }.get(alert['severity'], 'Info')
+            alerts_text += (
+                f"{severity_label}: {alert['pump_name']} - {alert['message']}\n"
+            )
+
+        if len(alerts) > 3:
+            alerts_text += f"... and {len(alerts) - 3} more alerts"
+        
+        return alerts_text
+    
+    def update_connection_status(self):
+        """Update connection status"""
+        try:
+            stats = self.get_cached_data('system_stats', db_manager.get_system_stats)
+            last_update = stats.get('last_data_update')
+            
+            if last_update:
+                last_update_time = datetime.fromisoformat(last_update.replace('Z', '+00:00'))
+                time_diff = datetime.now().replace(tzinfo=None) - last_update_time.replace(tzinfo=None)
+                
+                if time_diff.total_seconds() < 300:  # Less than 5 minutes
+                    self.connection_status.setText("Connected")
+                    self.connection_status.setStyleSheet("color: #51cf66; font-weight: bold;")
+                else:
+                    self.connection_status.setText("Weak connection")
+                    self.connection_status.setStyleSheet("color: #f59f00; font-weight: bold;")
+            else:
+                self.connection_status.setText("Disconnected")
+                self.connection_status.setStyleSheet("color: #ff6b6b; font-weight: bold;")
+                
+        except Exception as e:
+            self.logger.error(f"Error updating connection status: {e}")
+    
+    def auto_update(self):
+        """Automatic data update"""
+        try:
+            self.update_quick_stats()
+            self.update_active_alerts()
+            self.update_signal.emit()
+        except Exception as e:
+            self.logger.error(f"Error in auto update: {e}")
+            self.clear_cache()
+    
+    def slow_update(self):
+        """Slow data update"""
+        try:
+            self.update_active_pumps()
+            self.update_connection_status()
+        except Exception as e:
+            self.logger.error(f"Error in slow update: {e}")
+    
+    def update_all_tabs(self):
+        """Update all tabs"""
+        self.dashboard_tab.refresh_data()
+        self.analytics_tab.refresh_data()
+        self.maintenance_tab.refresh_data()
+    
+    def create_bottom_status_bar(self):
+        """Create bottom status bar"""
+        self.bottom_status_bar = QStatusBar()
+        self.bottom_status_bar.setStyleSheet("""
+            QStatusBar {
+                background-color: #0f172a;
+                color: #94a3b8;
+                border-top: 1px solid #334155;
+            }
+        """)
+        self.setStatusBar(self.bottom_status_bar)
+        
+        # Add status information
+        self.status_label = QLabel("Ready")
+        self.bottom_status_bar.addWidget(self.status_label)
+        
+        # Add memory information
+        self.memory_label = QLabel()
+        self.update_memory_usage()
+        self.bottom_status_bar.addPermanentWidget(self.memory_label)
+        
+        # Add time
+        self.time_label = QLabel()
+        self.update_time()
+        self.bottom_status_bar.addPermanentWidget(self.time_label)
+        
+        # Update timers - reduced frequency
+        self.time_timer = QTimer()
+        self.time_timer.timeout.connect(self.update_time)
+        self.time_timer.start(5000)  # Every 5 seconds instead of every second
+        
+        self.memory_timer = QTimer()
+        self.memory_timer.timeout.connect(self.update_memory_usage)
+        self.memory_timer.start(30000)  # Every 30 seconds instead of every 5 seconds
+    
+    def update_time(self):
+        """Update time display"""
+        current_time = datetime.now().strftime("%Y-%m-%d %H:%M")
+        self.time_label.setText(f"Time: {current_time}")
+
+    def update_memory_usage(self):
+        """Update memory usage"""
+        try:
+            import psutil
+            process = psutil.Process()
+            memory_usage = process.memory_info().rss / 1024 / 1024  # MB
+            self.memory_label.setText(f"Memory: {memory_usage:.1f} MB")
+        except Exception:
+            self.memory_label.setText("Memory: -- MB")
+    
+    def on_pump_selected(self, item):
+        """When pump is selected from list"""
+        try:
+            pump_id = item.data(Qt.ItemDataRole.UserRole)
+            self.current_pump_id = pump_id
+
+            pump_name = item.data(Qt.ItemDataRole.UserRole + 1)
+            if not pump_name and item.text():
+                pump_name = item.text().splitlines()[0]
+
+            # Update tabs with selected pump
+            if hasattr(self.dashboard_tab, 'select_pump'):
+                self.dashboard_tab.select_pump(pump_id)
+            if hasattr(self.analytics_tab, 'select_pump'):
+                self.analytics_tab.select_pump(pump_id)
+
+            if pump_name:
+                self.status_label.setText(f"Selected pump: {pump_name}")
+            else:
+                self.status_label.setText("Selected pump")
+
+        except Exception as e:
+            self.logger.error(f"Error selecting pump: {e}")
+    
+    def add_new_pump(self):
+        """Add new pump"""
+        try:
+            dialog = AddPumpDialog(self)
+            if dialog.exec() == QDialog.DialogCode.Accepted:
+                pump_data = dialog.get_pump_data()
+                pump_id = db_manager.add_pump(pump_data)
+                
+                if pump_id > 0:
+                    self.status_label.setText(f"Pump added: {pump_data['name']}")
+                    # Clear relevant cache
+                    self.clear_cache('pumps')
+                    self.clear_cache('system_stats')
+                    self.load_initial_data()
+                    self.update_all_tabs()
+                    
+                    # Switch to maintenance tab
+                    self.tab_widget.setCurrentWidget(self.maintenance_tab)
+                    
+                    QMessageBox.information(self, "Success", f"Pump '{pump_data['name']}' added successfully")
+                else:
+                    QMessageBox.warning(self, "Error", "Failed to add pump. Name may be duplicate.")
+            
+        except Exception as e:
+            self.logger.error(f"Error adding pump: {e}")
+            QMessageBox.warning(self, "Error", f"Error adding pump: {str(e)}")
+    
+    def link_sensors(self):
+        """Link sensors to pumps"""
+        try:
+            dialog = LinkSensorsDialog(self)
+            if dialog.exec() == QDialog.DialogCode.Accepted:
+                self.status_label.setText("Sensors linked successfully")
+                # Clear relevant cache
+                self.clear_cache('pumps')
+                self.clear_cache('system_stats')
+                self.clear_cache('alerts')
+                self.load_initial_data()
+                QMessageBox.information(self, "Success", "Sensors linked to pumps successfully")
+            
+        except Exception as e:
+            self.logger.error(f"Error linking sensors: {e}")
+            QMessageBox.warning(self, "Error", f"Error linking sensors: {str(e)}")
+    
+    def open_pump_manager(self):
+        """Open pump manager"""
+        try:
+            self.tab_widget.setCurrentWidget(self.maintenance_tab)
+            self.status_label.setText("Opening pump manager")
+        except Exception as e:
+            self.logger.error(f"Error opening pump manager: {e}")
+    
+    def open_sensor_manager(self):
+        """Open sensor manager"""
+        try:
+            self.tab_widget.setCurrentWidget(self.maintenance_tab)
+            self.status_label.setText("Opening sensor manager")
+        except Exception as e:
+            self.logger.error(f"Error opening sensor manager: {e}")
+    
+    def open_settings(self):
+        """Open settings"""
+        try:
+            self.tab_widget.setCurrentWidget(self.settings_tab)
+            self.status_label.setText("Opening settings")
+        except Exception as e:
+            self.logger.error(f"Error opening settings: {e}")
+    
+    def view_all_alerts(self):
+        """View all alerts"""
+        try:
+            self.tab_widget.setCurrentWidget(self.analytics_tab)
+            self.status_label.setText("Viewing all alerts")
+        except Exception as e:
+            self.logger.error(f"Error viewing alerts: {e}")
+    
+    def import_data(self):
+        """Import data"""
+        try:
+            QMessageBox.information(self, "Import Data", "Import feature will be developed in the next version")
+        except Exception as e:
+            self.logger.error(f"Error importing data: {e}")
+    
+    def export_data(self):
+        """Export data"""
+        try:
+            QMessageBox.information(self, "Export Data", "Export feature will be developed in the next version")
+        except Exception as e:
+            self.logger.error(f"Error exporting data: {e}")
+    
+    def toggle_fullscreen(self):
+        """Toggle fullscreen mode"""
+        if self.isFullScreen():
+            self.showNormal()
+            self.status_label.setText("Exited fullscreen mode")
+        else:
+            self.showFullScreen()
+            self.status_label.setText("Entered fullscreen mode")
+    
+    def show_about(self):
+        """Show about information"""
+        about_text = f"""
+        <h2>{APP_CONFIG['name']}</h2>
+        <p><b>Version:</b> {APP_CONFIG['version']}</p>
+        <p><b>Developer:</b> {APP_CONFIG['developer']}</p>
+        <p><b>Location:</b> {APP_CONFIG['location']}</p>
+        <p><b>Phone:</b> {APP_CONFIG['phone']}</p>
+        <p><b>Email:</b> {APP_CONFIG['email']}</p>
+        <p><b>Description:</b> {APP_CONFIG['description']}</p>
+        <p><b>Copyright:</b> {APP_CONFIG['copyright']}</p>
+        <hr>
+        <p>Integrated system for predicting pump failure using AI.</p>
+        <p>Developed in Python with modern Qt interface.</p>
+        """
+        
+        QMessageBox.about(self, "About", about_text)
+    
+    def show_documentation(self):
+        """Show documentation"""
+        QMessageBox.information(self, "Documentation", "Documentation will be provided in the next version")
+    
+    def new_project(self):
+        """Create new project"""
+        reply = QMessageBox.question(self, "New Project", 
+                                   "Create new project?\nAny unsaved data will be lost.",
+                                   QMessageBox.StandardButton.Yes | 
+                                   QMessageBox.StandardButton.No)
+        
+        if reply == QMessageBox.StandardButton.Yes:
+            self.status_label.setText("New project created")
+            # Clear all cache
+            self.clear_cache()
+            QTimer.singleShot(2000, lambda: self.status_label.setText("Ready"))
+
+    def save_data(self):
+        """Save data"""
+        self.status_label.setText("Saving data...")
+        # Simulate save process
+        QTimer.singleShot(1500, lambda: self.status_label.setText("Data saved"))
+
+    def refresh_data(self):
+        """Manual data refresh"""
+        self.status_label.setText("Refreshing data...")
+        self.clear_cache()
+        # Request background update
+        self.start_background_update()
+        # Light updates
+        self.slow_update()
+        QTimer.singleShot(1000, lambda: self.status_label.setText("Data refreshed"))
+    
+    def apply_window_size(self, width: int, height: int):
+        """Apply window size ensuring limits from config"""
+        try:
+            win_conf = UI_CONFIG.get('window', {})
+            min_w, min_h = win_conf.get('min_size', (640, 480))
+            max_w, max_h = win_conf.get('max_size', (3840, 2160))
+            w = max(min_w, min(width, max_w))
+            h = max(min_h, min(height, max_h))
+            self.resize(w, h)
+            if hasattr(self, 'status_label'):
+                self.status_label.setText(f"Window size: {w}x{h}")
+        except Exception as e:
+            self.logger.error(f"Error applying window size: {e}")
+    
+    def set_window_size_preset(self, preset_name: str):
+        """Set window size based on preset name"""
+        try:
+            presets = UI_CONFIG.get('window', {}).get('presets', {})
+            if preset_name in presets:
+                w, h = presets[preset_name]
+                self.apply_window_size(int(w), int(h))
+            else:
+                self.logger.warning(f"Unknown window size preset: {preset_name}")
+        except Exception as e:
+            self.logger.error(f"Error applying window size preset: {e}")
+    
+    def show_custom_size_dialog(self):
+        """Show custom size dialog"""
+        dlg = CustomSizeDialog(self)
+        if dlg.exec() == QDialog.DialogCode.Accepted:
+            w, h = dlg.get_size()
+            self.apply_window_size(w, h)
+    
+    def closeEvent(self, event):
+        """Handle application close event"""
+        reply = QMessageBox.question(self, "Confirm Exit",
+                                   "Are you sure you want to close the application?",
+                                   QMessageBox.StandardButton.Yes | 
+                                   QMessageBox.StandardButton.No)
+        
+        if reply == QMessageBox.StandardButton.Yes:
+            self.logger.info("iPump application closed")
+            # Save settings and close resources
+            self.update_timer.stop()
+            self.slow_update_timer.stop()
+            self.time_timer.stop()
+            self.memory_timer.stop()
+            event.accept()
+        else:
+            event.ignore()
+
+class AddPumpDialog(QDialog):
+    def __init__(self, parent=None):
+        super().__init__(parent)
+        self.setWindowTitle("Add New Pump")
+        self.setModal(True)
+        self.setMinimumWidth(500)
+        self.setup_ui()
+        
+    def setup_ui(self):
+        """Initialize add pump interface"""
+        layout = QVBoxLayout(self)
+        
+        # Data entry form
+        form_layout = QFormLayout()
+        
+        # Pump name field
+        self.pump_name = QLineEdit()
+        self.pump_name.setPlaceholderText("Enter pump name (required)")
+        self.pump_name.setStyleSheet("padding: 8px; border-radius: 4px;")
+        form_layout.addRow("Pump Name:*", self.pump_name)
+        
+        # Location field
+        self.pump_location = QLineEdit()
+        self.pump_location.setPlaceholderText("Enter pump location (required)")
+        self.pump_location.setStyleSheet("padding: 8px; border-radius: 4px;")
+        form_layout.addRow("Location:*", self.pump_location)
+        
+        # Type field
+        self.pump_type = QComboBox()
+        self.pump_type.addItems(["Centrifugal", "Piston", "Feed", "Auxiliary", "Transfer", "Filter"])
+        self.pump_type.setStyleSheet("padding: 8px; border-radius: 4px;")
+        form_layout.addRow("Pump Type:*", self.pump_type)
+        
+        # Installation date field
+        self.installation_date = QDateEdit()
+        self.installation_date.setDate(QDate.currentDate())
+        self.installation_date.setCalendarPopup(True)
+        self.installation_date.setStyleSheet("padding: 8px; border-radius: 4px;")
+        form_layout.addRow("Installation Date:*", self.installation_date)
+        
+        # Status field
+        self.pump_status = QComboBox()
+        self.pump_status.addItems(["Operational", "Maintenance", "Stopped"])
+        self.pump_status.setStyleSheet("padding: 8px; border-radius: 4px;")
+        form_layout.addRow("Status:*", self.pump_status)
+        
+        # Additional info field
+        self.pump_notes = QTextEdit()
+        self.pump_notes.setMaximumHeight(100)
+        self.pump_notes.setPlaceholderText("Additional notes about the pump...")
+        self.pump_notes.setStyleSheet("padding: 8px; border-radius: 4px;")
+        form_layout.addRow("Notes:", self.pump_notes)
+        
+        layout.addLayout(form_layout)
+        
+        # Additional information
+        info_label = QLabel("Fields marked with * are required")
+        info_label.setStyleSheet("color: #94a3b8; font-size: 12px; padding: 10px;")
+        layout.addWidget(info_label)
+        
+        # Save and cancel buttons
+        button_box = QDialogButtonBox(
+            QDialogButtonBox.StandardButton.Ok | 
+            QDialogButtonBox.StandardButton.Cancel
+        )
+        button_box.accepted.connect(self.accept)
+        button_box.rejected.connect(self.reject)
+        layout.addWidget(button_box)
+        
+    def get_pump_data(self):
+        """Get entered pump data"""
+        status_map = {
+            "Operational": "operational",
+            "Maintenance": "maintenance", 
+            "Stopped": "stopped"
+        }
+        
+        return {
+            'name': self.pump_name.text().strip(),
+            'location': self.pump_location.text().strip(),
+            'type': self.pump_type.currentText(),
+            'installation_date': self.installation_date.date().toString("yyyy-MM-dd"),
+            'status': status_map[self.pump_status.currentText()],
+            'notes': self.pump_notes.toPlainText().strip()
+        }
+    
+    def accept(self):
+        """When OK is clicked"""
+        if not self.pump_name.text().strip():
+            QMessageBox.warning(self, "Warning", "Please enter pump name")
+            return
+        
+        if not self.pump_location.text().strip():
+            QMessageBox.warning(self, "Warning", "Please enter pump location")
+            return
+        
+        super().accept()
+
+class LinkSensorsDialog(QDialog):
+    def __init__(self, parent=None):
+        super().__init__(parent)
+        self.setWindowTitle("Link Sensors to Pumps")
+        self.setModal(True)
+        self.setMinimumWidth(600)
+        self.setup_ui()
+        
+    def setup_ui(self):
+        """Initialize link sensors interface"""
+        layout = QVBoxLayout(self)
+        
+        # Pump selection section
+        pump_group = QGroupBox("Select Pump")
+        pump_layout = QFormLayout(pump_group)
+        
+        self.pump_selector = QComboBox()
+        # Load pumps from database
+        pumps = db_manager.get_pumps()
+        for _, pump in pumps.iterrows():
+            self.pump_selector.addItem(f"{pump['name']} - {pump['location']}", pump['id'])
+        
+        pump_layout.addRow("Pump:", self.pump_selector)
+        layout.addWidget(pump_group)
+        
+        # Available sensors section
+        sensors_group = QGroupBox("Available Sensors for Linking")
+        sensors_layout = QVBoxLayout(sensors_group)
+        
+        # Sensors list
+        self.sensors_list = QListWidget()
+        
+        # Add available sensor types
+        available_sensors = [
+            "Vibration Sensor X - Measure vibration on X axis",
+            "Vibration Sensor Y - Measure vibration on Y axis", 
+            "Vibration Sensor Z - Measure vibration on Z axis",
+            "Temperature Sensor - Measure pump temperature",
+            "Pressure Sensor - Measure operating pressure",
+            "Flow Sensor - Measure flow rate",
+            "Oil Level Sensor - Measure lubrication oil level",
+            "Oil Quality Sensor - Measure oil quality",
+            "Power Consumption Sensor - Measure power consumption",
+            "Bearing Temperature Sensor - Measure bearing temperature"
+        ]
+        
+        for sensor in available_sensors:
+            item = QListWidgetItem(sensor)
+            item.setCheckState(Qt.CheckState.Unchecked)
+            self.sensors_list.addItem(item)
+        
+        sensors_layout.addWidget(self.sensors_list)
+        layout.addWidget(sensors_group)
+        
+        # Control buttons
+        button_layout = QHBoxLayout()
+        
+        self.select_all_btn = QPushButton("Select All")
+        self.select_all_btn.clicked.connect(self.select_all_sensors)
+        button_layout.addWidget(self.select_all_btn)
+        
+        self.deselect_all_btn = QPushButton("Deselect All")
+        self.deselect_all_btn.clicked.connect(self.deselect_all_sensors)
+        button_layout.addWidget(self.deselect_all_btn)
+        
+        button_layout.addStretch()
+        layout.addLayout(button_layout)
+        
+        # Information
+        info_label = QLabel("Select the sensors you want to link to the selected pump")
+        info_label.setStyleSheet("color: #94a3b8; padding: 10px;")
+        layout.addWidget(info_label)
+        
+        # Save and cancel buttons
+        button_box = QDialogButtonBox(
+            QDialogButtonBox.StandardButton.Ok | 
+            QDialogButtonBox.StandardButton.Cancel
+        )
+        button_box.accepted.connect(self.accept)
+        button_box.rejected.connect(self.reject)
+        layout.addWidget(button_box)
+        
+    def select_all_sensors(self):
+        """Select all sensors"""
+        for i in range(self.sensors_list.count()):
+            item = self.sensors_list.item(i)
+            item.setCheckState(Qt.CheckState.Checked)
+    
+    def deselect_all_sensors(self):
+        """Deselect all sensors"""
+        for i in range(self.sensors_list.count()):
+            item = self.sensors_list.item(i)
+            item.setCheckState(Qt.CheckState.Unchecked)
+    
+    def get_selected_sensors(self):
+        """Get selected sensors"""
+        selected_sensors = []
+        sensor_type_map = {
+            "Vibration Sensor X": "vibration_x",
+            "Vibration Sensor Y": "vibration_y",
+            "Vibration Sensor Z": "vibration_z",
+            "Temperature Sensor": "temperature",
+            "Pressure Sensor": "pressure",
+            "Flow Sensor": "flow_rate",
+            "Oil Level Sensor": "oil_level",
+            "Oil Quality Sensor": "oil_quality",
+            "Power Consumption Sensor": "power_consumption",
+            "Bearing Temperature Sensor": "bearing_temperature"
+        }
+        
+        for i in range(self.sensors_list.count()):
+            item = self.sensors_list.item(i)
+            if item.checkState() == Qt.CheckState.Checked:
+                sensor_name = item.text().split(' - ')[0]
+                sensor_type = sensor_type_map.get(sensor_name, sensor_name)
+                selected_sensors.append({
+                    'sensor_type': sensor_type,
+                    'sensor_id': f"{sensor_type.upper()}_{self.pump_selector.currentData()}_{i+1}",
+                    'model': 'Generic Sensor'
+                })
+        
+        return selected_sensors
+    
+    def accept(self):
+        """When OK is clicked"""
+        selected_sensors = self.get_selected_sensors()
+        if not selected_sensors:
+            QMessageBox.warning(self, "Warning", "Please select at least one sensor")
+            return
+        
+        pump_id = self.pump_selector.currentData()
+        pump_name = self.pump_selector.currentText().split(' - ')[0]
+        
+        # Show linking summary
+        summary_lines = [
+            "Linking Summary:",
+            "",
+            f"Pump: {pump_name}",
+            f"Selected Sensors: {len(selected_sensors)}",
+            "",
+            "Selected Sensors:",
+        ]
+        summary_lines.extend([f"- {sensor['sensor_type']}" for sensor in selected_sensors])
+        summary = "\n".join(summary_lines)
+        
+        reply = QMessageBox.question(
+            self, 
+            "Confirm Linking", 
+            summary + "\nDo you want to proceed with linking?",
+            QMessageBox.StandardButton.Yes | QMessageBox.StandardButton.No
+        )
+        
+        if reply == QMessageBox.StandardButton.Yes:
+            # Execute actual linking process
+            success = db_manager.link_sensors_to_pump(pump_id, selected_sensors)
+            if success:
+                super().accept()
+            else:
+                QMessageBox.warning(self, "Error", "Failed to link sensors. Some sensors may already be linked.")
+
+class CustomSizeDialog(QDialog):
+    def __init__(self, parent=None):
+        super().__init__(parent)
+        self.setWindowTitle("Custom Window Size")
+        self.setModal(True)
+        layout = QFormLayout(self)
+    
+        self.width_spin = QSpinBox()
+        self.width_spin.setRange(320, 7680)
+        self.width_spin.setValue(UI_CONFIG.get('window', {}).get('default_size', (1200,800))[0])
+    
+        self.height_spin = QSpinBox()
+        self.height_spin.setRange(240, 4320)
+        self.height_spin.setValue(UI_CONFIG.get('window', {}).get('default_size', (1200,800))[1])
+    
+        layout.addRow("Width (px):", self.width_spin)
+        layout.addRow("Height (px):", self.height_spin)
+    
+        button_box = QDialogButtonBox(QDialogButtonBox.StandardButton.Ok | QDialogButtonBox.StandardButton.Cancel)
+        button_box.accepted.connect(self.accept)
+        button_box.rejected.connect(self.reject)
+        layout.addRow(button_box)
+    
+    def get_size(self):
         return int(self.width_spin.value()), int(self.height_spin.value())